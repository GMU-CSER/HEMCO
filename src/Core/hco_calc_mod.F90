--- conflicted
+++ resolved
@@ -1252,7 +1252,6 @@
                 CYCLE
              ENDIF
 
-<<<<<<< HEAD
              !---------------------------------------------------------------
              ! For non-mask fields, apply scale factors to all levels
              ! of the base field individually. If the scale factor
@@ -1271,339 +1270,6 @@
              IF ( EC /= HCO_SUCCESS ) THEN
                 error = 1
                 CYCLE
-=======
-             ! -------------------------------------------------------
-             ! Apply scale factor in accordance to field operator
-             ! -------------------------------------------------------
-
-             ! Oper 1: multiply
-             IF ( ScalDct%Oper == 1 ) THEN
-                OUTARR_3D(I,J,L) = OUTARR_3D(I,J,L) * TMPVAL
-
-             ! Oper -1: divide
-             ELSEIF ( ScalDct%Oper == -1 ) THEN
-                ! Ignore zeros to avoid NaN
-                IF ( TMPVAL /= 0.0_sp ) THEN
-                   OUTARR_3D(I,J,L) = OUTARR_3D(I,J,L) / TMPVAL
-                ENDIF
-
-             ! Oper 2: square
-             ELSEIF ( ScalDct%Oper == 2 ) THEN
-                OUTARR_3D(I,J,L) = OUTARR_3D(I,J,L) * TMPVAL * TMPVAL
-
-             ! Return w/ error otherwise (Oper 3 is only allowed for masks!)
-             ELSE
-                WRITE(*,*) 'Illegal operator for ', TRIM(ScalDct%cName), ScalDct%Oper
-                ERROR = 2 ! Will cause error
-                EXIT
-             ENDIF
-
-          ENDDO !LL
-
-          ! Verbose mode
-          if ( HCO_IsVerb(HcoState%Config%Err,3) .and. i == ix .and. j == iy ) then
-             write(MSG,*) 'Scale field ', TRIM(ScalDct%cName)
-             CALL HCO_MSG(HcoState%Config%Err,MSG)
-             write(MSG,*) 'Time slice: ', tIdx
-             CALL HCO_MSG(HcoState%Config%Err,MSG)
-             write(MSG,*) 'IX, IY: ', IX, IY
-             CALL HCO_MSG(HcoState%Config%Err,MSG)
-             write(MSG,*) 'Scale factor (IX,IY,L1): ', TMPVAL
-             CALL HCO_MSG(HcoState%Config%Err,MSG)
-             write(MSG,*) 'Mathematical operation : ', ScalDct%Oper
-             CALL HCO_MSG(HcoState%Config%Err,MSG)
-!             write(lun,*) 'Updt (IX,IY,L1): ', OUTARR_3D(IX,IY,1)
-          endif
-
-       ENDDO !I
-       ENDDO !J
-       !$OMP END PARALLEL DO
-
-       ! error check
-       IF ( ERROR > 0 ) THEN
-          IF ( ERROR == 1 ) THEN
-             MSG = 'Negative scale factor found (aborted): ' // TRIM(ScalDct%cName)
-          ELSEIF ( ERROR == 2 ) THEN
-             MSG = 'Illegal mathematical operator for scale factor: ' // TRIM(ScalDct%cName)
-          ELSEIF ( ERROR == 3 ) THEN
-             MSG = 'Encountered negative time index for scale factor: ' // TRIM(ScalDct%cName)
-          ELSEIF ( ERROR == 3 ) THEN
-             MSG = 'Mask error in ' // TRIM(ScalDct%cName)
-          ELSE
-             MSG = 'Error when applying scale factor: ' // TRIM(ScalDct%cName)
-          ENDIF
-          ScalDct => NULL()
-          CALL HCO_ERROR( MSG, RC )
-          RETURN
-       ENDIF
-
-       ! eventually prompt warning for negative values
-       IF ( ERROR == -1 ) THEN
-          MSG = 'Negative scale factor found (ignored): ' // TRIM(ScalDct%cName)
-          CALL HCO_WARNING( HcoState%Config%Err, MSG, RC )
-       ENDIF
-
-       ! Free pointer
-       MaskDct => NULL()
-
-    ENDDO ! N
-    ENDIF ! N > 0
-
-    ! Update optional variables
-    IF ( PRESENT(UseLL) ) THEN
-       UseLL = 1
-       IF ( nnLL > 0 ) UseLL = NINT(REAL(TotLL,kind=sp)/REAL(nnLL,kind=sp))
-    ENDIF
-
-    ! Weight output emissions by mask
-    OUTARR_3D = OUTARR_3D * MASK
-
-    ! Cleanup and leave w/ success
-    ScalDct => NULL()
-    CALL HCO_LEAVE ( HcoState%Config%Err, RC )
-
-  END SUBROUTINE Get_Current_Emissions
-!EOC
-!------------------------------------------------------------------------------
-!                   Harmonized Emissions Component (HEMCO)                    !
-!------------------------------------------------------------------------------
-!BOP
-!
-! !IROUTINE: Get_Current_Emissions_b (NOT USED!!)
-!
-! !DESCRIPTION: Subroutine Get\_Current\_Emissions\_B calculates the current
-!  emissions for the specified emission field and passes the result to
-!  OUTARR\_3D.
-!\\
-!\\
-!  This subroutine is only called by HCO\_CalcEmis and for fields with a valid
-!  species ID, i.e. for base emission fields.
-!
-! !!! WARNING: this routine is not actively developed any more and may lag
-! !!! behind Get\_Current\_Emissions
-!\\
-!\\
-! !INTERFACE:
-!
-  SUBROUTINE Get_Current_Emissions_B( HcoState, BaseDct, &
-                                      nI, nJ, nL, OUTARR_3D, MASK, RC )
-!
-! !USES:
-!
-    USE HCO_STATE_MOD,    ONLY : HCO_State
-    USE HCO_TIDX_MOD,     ONLY : tIDx_GetIndx
-    USE HCO_FILEDATA_MOD, ONLY : FileData_ArrIsDefined
-!
-! !INPUT PARAMETERS:
-!
-    INTEGER,         INTENT(IN)    :: nI                  ! # of lons
-    INTEGER,         INTENT(IN)    :: nJ                  ! # of lats
-    INTEGER,         INTENT(IN)    :: nL                  ! # of levs
-!
-! !INPUT/OUTPUT PARAMETERS:
-!
-    TYPE(HCO_State), POINTER       :: HcoState            ! HEMCO state object
-    TYPE(DataCont),  POINTER       :: BaseDct             ! base emission
-                                                          !  container
-    REAL(hp),        INTENT(INOUT) :: OUTARR_3D(nI,nJ,nL) ! output array
-    REAL(hp),        INTENT(INOUT) :: MASK     (nI,nJ,nL) ! mask array
-    INTEGER,         INTENT(INOUT) :: RC
-!
-! !REVISION HISTORY:
-!  25 Aug 2012 - C. Keller   - Initial Version
-!  See https://github.com/geoschem/hemco for complete history
-!EOP
-!------------------------------------------------------------------------------
-!BOC
-!
-! !LOCAL VARIABLES:
-!
-    ! Pointers
-    TYPE(DataCont), POINTER :: ScalDct
-    TYPE(DataCont), POINTER :: MaskDct
-    REAL(sp)                :: TMPVAL, MaskScale
-    INTEGER                 :: tIdx, IDX
-    INTEGER                 :: I, J, L, N
-    INTEGER                 :: LowLL, UppLL, ScalLL, TmpLL
-    INTEGER                 :: IJFILLED
-    INTEGER                 :: ERROR
-    CHARACTER(LEN=255)      :: MSG, LOC
-    LOGICAL                 :: MaskFractions
-
-    ! testing only
-    INTEGER                 :: IX, IY
-    LOGICAL                 :: verb
-
-    !=================================================================
-    ! GET_CURRENT_EMISSIONS_B begins here
-    !=================================================================
-
-    ! Initialize
-    ScalDct => NULL()
-    MaskDct => NULL()
-    LOC     = 'GET_CURRENT_EMISSIONS_B (HCO_CALC_MOD.F90)'
-
-    ! Enter
-    CALL HCO_ENTER(HcoState%Config%Err, LOC, RC )
-    IF(RC /= HCO_SUCCESS) RETURN
-
-    ! testing only
-    verb = HCO_IsVerb(HcoState%Config%Err,1)
-    IX = 60 !40 !19 43 61
-    IY = 32 !36 !33 26 37
-
-    ! Check if field data is defined
-    IF ( .NOT. FileData_ArrIsDefined(BaseDct%Dta) ) THEN
-       MSG = 'Array not defined: ' // TRIM(BaseDct%cName)
-       CALL HCO_ERROR( MSG, RC )
-       RETURN
-    ENDIF
-
-    ! Testing only:
-    IF ( verb ) THEN
-       write(MSG,*) '--> GET EMISSIONS FOR ', TRIM(BaseDct%cName)
-       CALL HCO_MSG(HcoState%Config%Err,MSG)
-    ENDIF
-
-    ! Initialize mask values
-    MASK(:,:,:)  = 1.0_hp
-    MaskFractions = HcoState%Options%MaskFractions
-
-    ! Initialize ERROR. Will be set to 1 if error occurs below
-    ERROR = 0
-
-    ! Loop over all grid boxes
-    !$OMP PARALLEL DO                                                        &
-    !$OMP DEFAULT( SHARED                                                  ) &
-    !$OMP PRIVATE( I, J, LowLL, UppLL, tIdx, IJFILLED, L                   ) &
-    !$OMP PRIVATE( TMPVAL, N, IDX, ScalDct, ScalLL, tmpLL, MaskScale       )
-    DO J = 1, nJ
-    DO I = 1, nI
-
-       ! -------------------------------------------------------------
-       ! Set base emissions
-       ! -------------------------------------------------------------
-
-       ! Get vertical extension of base emission array.
-       ! Unlike the output array OUTARR_3D, the data containers do not
-       ! necessarily extent over the entire troposphere but only cover
-       ! the effectively filled vertical levels. For most inventories,
-       ! this is only the first model level.
-       IF ( BaseDct%Dta%SpaceDim==3 ) THEN
-          LowLL = 1
-          UppLL = SIZE(BaseDct%Dta%V3(1)%Val,3)
-       ELSE
-          !LowLL = BaseDct%Dta%Lev2D
-          !UppLL = BaseDct%Dta%Lev2D
-          LowLL = 1
-          UppLL = 1
-       ENDIF
-
-       ! Precalculate timeslice index. The data containers can
-       ! carry 2D/3D arrays for multiple time steps (i.e. for
-       ! every hour of the day), stored in a vector.
-       ! tIdxVec contains the vector index to be used at the current
-       ! datetime. This parameter may vary with longitude due to time
-       ! zone shifts!
-       tIDx = tIDx_GetIndx( HcoState, BaseDct%Dta, I, J )
-       IF ( tIDx < 0 ) THEN
-          write(MSG,*) 'Cannot get time slice index at location ',I,J,&
-                       ': ', TRIM(BaseDct%cName)
-          ERROR = 3
-          EXIT
-       ENDIF
-
-       ! # of levels w/ defined emissions
-       IJFILLED = 0
-
-       ! Loop over all levels
-       DO L = LowLL, UppLL
-
-          ! Get base value. Use uniform value if scalar field.
-          IF ( BaseDct%Dta%SpaceDim == 1 ) THEN
-             TMPVAL = BaseDct%Dta%V2(tIDx)%Val(1,1)
-          ELSEIF ( BaseDct%Dta%SpaceDim == 2 ) THEN
-             TMPVAL = BaseDct%Dta%V2(tIDx)%Val(I,J)
-          ELSE
-             TMPVAL = BaseDct%Dta%V3(tIDx)%Val(I,J,L)
-          ENDIF
-
-          ! Check for missing value
-          IF ( TMPVAL == HCO_MISSVAL ) THEN
-             OUTARR_3D(I,J,L) = 0.0_hp
-             MASK(I,J,:)      = 0.0_hp
-
-          ! Pass base value to output array
-          ELSE
-             OUTARR_3D(I,J,L) = TMPVAL
-          ENDIF
-
-          ! Update IJFILLED
-          IJFILLED = IJFILLED + 1
-
-       ENDDO !L
-
-       ! -------------------------------------------------------------
-       ! Apply scale factors
-       ! The container IDs of all scale factors associated with this base
-       ! container are stored in vector Scal_cID.
-       ! -------------------------------------------------------------
-
-       ! Loop over maximum number of scale factors
-       IF ( BaseDct%nScalID > 0 ) THEN
-       DO N = 1, BaseDct%nScalID
-
-          ! Get the scale factor container ID for the current slot
-          IDX = BaseDct%Scal_cID(N)
-
-          ! Point to emission container with the given container ID
-          CALL Pnt2DataCont( HcoState, IDX, ScalDct, RC )
-          IF ( RC /= HCO_SUCCESS ) THEN
-             ERROR = 4
-             EXIT
-          ENDIF
-
-          ! Scale field cannot be a base field
-          IF ( (ScalDct%DctType == HCO_DCTTYPE_BASE) ) THEN
-             ERROR = 4
-             EXIT
-          ENDIF
-
-          ! Skip this scale factor if no data defined. This is possible
-          ! if scale factors are only defined for a given time range and
-          ! the simulation datetime is outside of this range.
-          IF ( .NOT. FileData_ArrIsDefined(ScalDct%Dta) ) THEN
-             MSG = 'Array not defined: ' // TRIM(ScalDct%cName)
-             CALL HCO_WARNING( HcoState%Config%Err, MSG, RC )
-             CYCLE
-          ENDIF
-
-          ! Check if there is a mask field associated with this scale
-          ! factor. In this case, get a pointer to the corresponding
-          ! mask field and evaluate scale factors only inside the mask
-          ! region.
-          IF ( ASSOCIATED(ScalDct%Scal_cID) ) THEN
-             CALL Pnt2DataCont( HcoState, ScalDct%Scal_cID(1), MaskDct, RC )
-             IF ( RC /= HCO_SUCCESS ) THEN
-                ERROR = 5
-                EXIT
-             ENDIF
-
-             ! Must be mask field
-             IF ( MaskDct%DctType /= HCO_DCTTYPE_MASK ) THEN
-                MSG = 'Invalid mask for scale factor: '//TRIM(ScalDct%cName)
-                MSG = TRIM(MSG) // '; mask: '//TRIM(MaskDct%cName)
-                CALL HCO_ERROR( MSG, RC )
-                ERROR = 5
-                EXIT
-             ENDIF
-
-             ! Get mask value
-             CALL GetMaskVal( ScalDct, I, J, TMPVAL, MaskFractions, RC )
-             IF ( RC /= HCO_SUCCESS ) THEN
-                ERROR = 6
-                EXIT
->>>>>>> 5c4fca93
              ENDIF
 
              ! Loop over all vertical levels of the base field
@@ -1738,7 +1404,7 @@
     !========================================================================
     IF ( PRESENT( UseLL) ) THEN
        UseLL = 1
-       IF ( nnLL > 0 ) UseLL = NINT(REAL(TotLL,4)/REAL(nnLL,4))
+       IF ( nnLL > 0 ) UseLL = NINT(REAL(TotLL,kind=sp)/REAL(nnLL,kind=sp))
     ENDIF
 
     ! Weight output emissions by mask
