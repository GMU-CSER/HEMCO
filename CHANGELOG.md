--- conflicted
+++ resolved
@@ -5,17 +5,12 @@
 The format is based on [Keep a Changelog](https://keepachangelog.com/en/1.0.0/),
 and this project adheres to [Semantic Versioning](https://semver.org/spec/v2.0.0.html).
 
-<<<<<<< HEAD
 ## [Unreleased] - TBD
 ### Changed
 - Increased netCDF variable string length from 50 to 100
-=======
-## [3.8.0]
-### Changed
 
 ### Fixed
 - Rename `HEMCO_Config.rc.sample` to `HEMCO_Config.rc` in `createRunDir.sh` if sample is used.
->>>>>>> b79b47d4
 
 ## [3.7.1] - 2023-10-10
 ### Changed
