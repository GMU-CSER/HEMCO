# Changelog

All notable changes to this project will be documented in this file.

The format is based on [Keep a Changelog](https://keepachangelog.com/en/1.0.0/),
and this project adheres to [Semantic Versioning](https://semver.org/spec/v2.0.0.html).

## [Unreleased] - TBD
<<<<<<< HEAD
### Removed
- Manual `InvMEGAN` diagnostics from `src/Extensions/hcox_megan_mod.F90`; Activate these with `HEMCO_Diagn.rc` instead
=======
### Changed
- RTD updates: Converted several `:option:` tags to subsections and updated references accordingly

### Fixed
- Typos in RTD doc file `docs/source/hco_ref_guide/hemco-config.rst`
>>>>>>> 0a610d2d

## [3.9.1] - 2024-06-28
### Fixed
- Fixed formatting error in `.github/workflows/stale.yml` that caused the Mark Stale Issues action not to run

## [3.9.0] - 2024-05-30
### Added
- GitHub Action config file `.github/workflows/stale.yml`, which replaces StaleBot

### Removed
- GitHub config files `.github/stale.yml` and `.github/no-response.yml`

### Changed
- Converted Github issue templates into issue forms using YAML definition files
- Updated Python package versions for ReadTheDocs in `docs/requirements.txt`
- Now request Python 3.12 for ReadTheDocs builds in `.readthedocs.yaml`

## [3.8.1] - 2024-04-02
### Changed
- Now allow up to 10 nested brackets (`((( )))`) in the `HEMCO_Config.rc` file
- Now use short submodule names (i.e. w/o path) in `.gitmodules`

### Fixed
- Limit volcano climatology file read message to root core
- Updated `hco_interp_mod.F90` to handle 3D NEI emissions.

## [3.8.0] - 2024-02-07
### Changed
- Updated TOMAS_Jeagle sea salt extension

### Fixed
- Updated IsModelLevel check for CESM and WRF-GC
- Interpolation error for 8-day MODIS LAI files (removed month loop in `GetIndex2Interp`)

## [3.7.2] - 2023-12-01
### Added
- Script `.release/changeVersionNumbers.sh` to change version numbers before a new HEMCO release

### Changed
- Increased netCDF variable string length from 50 to 100

### Fixed
- Rename `HEMCO_Config.rc.sample` to `HEMCO_Config.rc` in `createRunDir.sh` if sample is used.
- Added fix to turn off emissions extensions when `EMISSIONS` logical is false

## [3.7.1] - 2023-10-10
### Changed
- Updated version numbers to 3.7.1
- Make Hg0 emission factors in `hcox_gfed_include_gfed4.H` multipliers  of the CO emission factor
- Removed superfluous routine `GetExtSpcVal_Dr` in `src/Core/hco_extlist_mod.F90`
- NetCDF routines in `src/Shared/NcdfUtil` now use the Fortran-90 API
- Overhauled vertical regridding `src/Core/hco_interp_mod.F90`
    - Removed `INFLATE` (but retained its behavior only for 47L -> 72L vertical regridding, warning users that this isn't recommended)
    - `ModelLev_Interpolate` is only called when the input is 47/48, 72/73, or 102/103 levels (otherwise, MESSy is used).
    - A bug that averaged the wrong number of levels in `COLLAPSE` is fixed (and edges are now sampled instead of averaged).
    - Removed the now superfluous `NC_ISMODELLEVEL` and `NC_SISIGMALEVEL` from `src/Shared/NcdfUtil/hco_ncdf_mod.F90`
    - Removed old code and references to `GEOS-4`.

### Fixed
- Fixed incorrect `XMIN`, `XMAX` values in  `HEMCO_sa_Grid.025x03125.rc` and `HEMCO_sa_Grid.05x0625.rc`
- Fixed line length too long for the `GC_72_EDGE_SIGMA` variable in `src/Core/hcoio_read_std_mod.F90`

## [3.7.0] - 2023-10-05
### Added
- HEMCO extensions now display a first-time message, whether `Verbose` is `true` or `false`.
- Added 'src/Shared/NcdfUtil/README.md` file directing users to look for netCDF utility scripts at https://github.com/geoschem/netcdf-scripts
- Added GFED4 biomass burning emissions for furans, PHEN, MVK, ISOP, ACTA, MGLY, MYLX, RCHO
- Add GEOSIT as an allowable meteorology directory name in HEMCO_Config.rc
- Added `.readthedocs.yaml` file to configure ReadTheDocs builds

### Changed
- `Verbose` is now a `true/false` variable in `run/HEMCO_sa_Config.rc` and `run/HEMCO_Config.rc.sample`
- HEMCO warnings are now only generated when `Verbose: true` is found in the HEMCO configuration file (no more numerical levels)
- Updated GFED4 emission factors for VOCs to Andreae et al. (2019)
- Refactored `hco_calc_mod.F90` to avoid computational bottlenecks (PR #201)
- Restart files are now written to the rundir `Restarts/` subdirectory
- Created a `Restarts/` subdirectory in HEMCO standalone run directories
- Added changes needed to build with NAG compiler
- Renamed Be7Strat and Be10Strat to Be7s and Be10s for consistency with GMAO's TR_GridComp
- Updated ReadTheDocs documentation about time cycle options `RFY`, `RFY3`
- Updated ReadTheDocs documentation about the `HEMCO_Diagn.rc` file
- Updated `AUTHORS.txt` for GEOS-Chem 14.2.0 and HEMCO 3.7.0
- Updated formatting in `README.md`
- Updated title and links to badges in `README.md`
- Updated version number to 3.7.0

### Fixed
- Do not read masks if the filename is `-` (non-ESMF environments only)
- Always assume partial coverage when reading masks in an ESMF environment (#163)
- Increased the string length for reading lines from HEMCO grid file to fix error in global 0.25x0.3125 standalone simulations

### Removed
- Warnings is now removed from `run/HEMCO_sa_Config.rc` and `run/HEMCO_Config.rc.sample`
- Removed the `src/Shared/NcdfUtil/perl` folder

## [3.6.3] - 2023-09-15
### Fixed
- Fixed nvhpc compiler error in CESM by reducing line length of `GC_72_EDGE_SIGMA` assignment

## [3.6.2] - 2023-03-02
### Added
- Added `.github/config.yml` with settings for the issue chooser page

### Changed
- Replace `description:` with `about:` in GitHub issue templates
- The PR template is now `.github/PULL_REQUEST_TEMPLATE.md`

### Fixed
- Now point to proper commit of the `geos-chem-shaed-docs` submodule

## [3.6.1] - 2023-03-01
### Added
- GEOS-only updates
- Removed several memory leaks in HEMCO Core and Standalone routines

### Changed
- Simplified Github issue and pull request templates
- Throw an error if input calendar is not supported

## [3.6.0] - 2023-02-01
### Added
- Added MAPL_ESMF compiler option for use with GCHP and GEOS
- New "Parallelize GEOS-Chem and HEMCO source code" guide on ReadTheDocs
- Updated documentation describing a masking error that can happen when performing simulations with cropped horizontal grids

### Changed
- Set HCO_MISSVAL to MAPL missing value (1e15) if using GCHP or GEOS
- Use fraction surface type inputs instead of ExtState%WLI
- The version number in docs/source/conf.py is now 3.6.0
- Updated compilation output splash screen in compiling.rst ReadTheDocs file

### Fixed
- Bug fix for inserting hard breaks in hemco-config.rst ReadTheDocs file

### Removed
- Removed old kludge for MAPL missing data if applying mask
- Removed ExtState field for water-land-ice index (WLI)

## [3.5.2] - 2022-11-29
### Added
- Added sanitizer option for detecting memory leaks in HEMCO standalone during build

### Changed
- Remove unused, commented-out code in `src/Extensions/hcox_dustdead_mod.F`
- Replaced placeholder error messages in `src/Core/hco_config_mod.F90` with more informational messages (often including the line of the HEMCO_Config.rc in the printout)
- Added improved documentation for time cycle flag `EFYO` in ReadTheDocs

### Fixed
- Removed memory leaks that were identified by the code sanitizer

## [3.5.1] - 2022-11-03
### Fixed
- Changed Inst%NP to Inst%NumP in HCOX_Seasalt_Mod for CESM compatibility

## [3.5.0] - 2022-09-19
### Added
- Support for MAPL 2.16 (needed by GCHP and GEOS)
- Bug fix for HEMCO standalone run directory creation
- Bug fix: If HEMCO masks are specified as `lon1/lat1/lon2/lat2`, then don't try to read from disk
- Documentation from the GEOS-Chem wiki (now on ReadTheDocs)
- Badges for the ReadTheDocs front page
- Bug fix for masking issues in MPI environment (for WRF, CESM)
- Mapping of CAM-Chem species to GFED4 (for CESM)
- New documentation for hemco.readthedocs.io, migrated from GC wiki
- Updated documentation on vertical regridding behavior

### Changed
- Ignore non-printing characters (e.g. tabs) when reading `HEMCO_Config.rc`. This had caused a bug in GCHP.
- Updated module names for MAPL 2.16 upgrade
- "Diagnostic counter zero" warning is now printed at warning level 2 (instead of 1)
- `OFFLINE_BIOGENICVOC` emissions in MEGAN now include species MOH

## [3.4.0] - 2022-05-02
### Added
- Make sure each routine exits HEMCO with an error message (even if a placeholder message is used)
- Fixed syntax error in `hcox_tomas_dustdead_mod.F`
- GCHP bug fix: revert to all zeros in criteria for restart field not filled
- Several fixes for OpenMP parallelization and numerical stability
- Bug fix: Prevent out-of-bounds error in HEMCO vertical interpolation

### Changed
- Prevent undefined variable when calculating vertical scale factor
- Set MEGAN biogenic annual emission factors to zero in before computing them
- Updated ReadTheDocs documentation

### Removed
- Retired CH4 wetlands emissions extension

## [3.3.0] - 2022-05-02
### Changed
- Updated `Extensionss/hcox_gc_RnPbBe_mod.F90` to use Zhang et al 2021 emissions (now the default)` (cf doi:0.5194/acp-21-1861-2021)

## [3.2.2] - 2021-12-01
### Changed
- Restore updating of manual HEMCO diagnostics, which had been clobbered due to a prior Git merge

## [3.2.1] - 2021-11-15
### Added
- Add patch branches to continuous integration tests
- Fix indexing of species in 'hcox_seasalt_mod.F90` when using marinePOA option

## [3.2.0] - 2021-11-15
### Added
- GCHP adjoint updates
- Add climatology input to volcano extension
- Include PET number in error message if using ESMF
- Send all HCO_ERROR messages to stderr and write from all threads

### Changed
- Modify volcano extension so that dry-run option also looks for climatology file
- Modified HEMCO diagnostics and standalone config files for consistency with GEOS-Chem updates

## [3.1.1] - 2021-09-10
### Added
- Fix to HEMCO lightning flash rate diagnostic units
- Fix HEMCO's `createRunDir.sh` script to replace additional added tokens

## [3.1.0] - 2021-09-07
### Added
- Blowing snow emissions of sea salt and sea salt bromide added to sea salt extension
- Add `HEMCO_INTERFACE` cache variable to CMake build

## [3.0.0] - 2021-01-08
### Added
- Updates to speed up HEMCO
- Updates to calculate emissions sensitivities, apply emissions scaling factors, and output adjoint diagnostics
- Support for GCAP 2.0
- Several driver programs have been added to the `src/Interfaces/` subdirectory for using HEMCO in other models
- Unify HCOIO interfaces for standard and MAPL configurations
- Updates for using HEMCO in CESM2-GC and WRF-GC
- Fixed bug where met fields were only being read in once at the start of a simulation
- Added stale bot and no-response bot to HEMCO GitHub repo
- A script for creating HEMCO standalone rundirs is now included in the `run/` folder
- CEDS GDB-MAPS is now the default anthropogenic emissions inventory

### Changed
- HEMCO source code has been split off from the GEOS-Chem repository into https://github.com/geoschem/HEMCO repository
- Source code has been reorganized
- Set and update `ExtState` before computing emissions in HEMCO standalone
- Use `HcoState%NZ` instead of `NLEV` in `hco_interp_mod.F90`
- Make sure data containers with `EFY` time cycle flag are only updated once
- CMake is now the default build system
- Update isCoards script to account for files saved out by GCHP's History component

### Removed
- Support for GNU make
- Carbon-based units for VOC species
- Hard-coded scale factors in the DustDead extension
- Duplicate `Inst%FLUXSABI` allocation in MEGAN HCO extension

## [2.2.0] - 2020-02-03
### Added
- Implemented dry-run option
- Now properly interpolate data with irregular timesteps
- New logical switches for all inventories and datasets
- New main switches for emissions, meteorology, and chemistry input
- Fixed HEMCO's time shift capability to properly accommodate units of year, month, day, hour, minute, and second
- New checks to adjust date and timestamps so they fall within physical ranges
- Now avoid running HEMCO for the end timestep of a simulation
- Now avoid running HEMCO twice on the first timestep of a simulation
- New `RFY3` time cycle option (3 hour input)

### Changed
- Now use semantic versioning (X.Y.Z)
- Restore reading CHLR fields for marine POA simulations
- Read met fields daily instead of hourly to improve file I/O

## [2.1.012] - 2019-04-01
### Added
- Bug fixes for HEMCO interpolation
- Updates from the NASA/GEOS development branch
- New option to always use the simulation year for specified fields
- Updates to the volcanic emissions extension

### Changed
- Bug fix: Prevent zero emissions for `MEGAN_Mono` extension

## [2.1.010] - 2019-10-05
### Added
- Bug fix: Read data with the "E" cycle flag just once
- Bug fix for collapsing model levels to reduced grid
- New `CS` time cycle option

### Changed
- Fixed unit conversion in `HCO_UNIT_GetAreaScal`

## [2.1.009] - 2018-09-13
### Added
- Wrap HEMCO extensions into instances

## [2.1.008] - 2018-08-08
### Added
- Bug fix: respect range/exact flag for 1D values set in `HEMCO_Config.rc`

## [2.1.007] - 2018-07-18
### Added
- Bug fix in `E` (exact) time cycling optiion
- Now stop with error if multiple containers have the same
- Bug fix for distributing emissions in the vertical dimension
- New error checks in the HEMCO standalone module
- Bug fix for `ifort` compiler in soil NOx extension

### Removed
- Null string character from netCDF unit string

## [2.1.006] - 2018-06-10
### Added
- CH4 emissions from wetlands now uses category #1
- CH4 emissions from rice now uses category #2
- Unit `mol/mol` has beeeen added to the list of unitless quantities.

## [2.1.005] - 2018-01-27
### Added
- Option to emit into the layer height read from netCDF file

## [2.1.004] - 2017-12-30
### Added
- Updates to remove possible issues and excessive print statements when operating in GEOS environment
- Fixed possible tracer ID mismatch in sea salt extension
- New option to normalize MEGAN LAI, HEMCO diagnostics
- Now write multiple time slices into one file
- New error trap in `hcox_dustginoux)mod.F90` to avoid seg faults
- Bug fix in reference time code

## [2.1.003] - 2017-07-19
### Added
- Now normalize MEGAN LAI by plant functional type.

## [2.1.002] - 2017-07-17
### Added
- Enable tokens within math functions

## [2.1.001] - 2017-05-16
### Added
- Now enable data compression in netCDF-4 output
- Fixed bug in computation of local time in routine
- HEMCO diagnostic and restart files now have an `unlimited` time dimension
- All internal timestamp variables are now `REAL*8`
- New option to define species-specific scale factors that are applied across all inventories, categories, hierarchies, and extensions
- New option to use mathematical expressions in `HEMCO_Config.rc`
- Regridding routines can now support non-global grids

## [2.0.004] - 2017-01-26
### Added
- New passive tracer module
- Improve write speed of netCDF output files

## [2.0.003] - 2016-10-16
### Added
- New option `DiagnRefTime` (specfies reference time in created netCDF files)
- Fix missing pointer in call to `HCO_CalcVertRegrid`
- Bug fix: Prevent HEMCO from writing restart files more than once
- Now uses updated timezones mask file.
- Now accepts scale factors for extension fields.
- New options to emit 2D fields across multiple vertical levels

### Changed
- In `hcox_paranox_mod.F90`: Archive deposition flux as a positive number to avoid negative values propagating.
- The HEMCO state object (`HcoState`) now must be passed to each routine.
- Updated the passive tracer code.

## [1.1.016] - 2015-12-14
### Added
- New HEMCO standalone run directory

## [1.1.015] - 2015-12-07
### Added
- Bug fix in GEOS5 -> GEOS-4 regridding
- Bug fix in syncing the MEGAN LAI_PREVDAY variable

## [1.1.014] - 2015-11-23
### Added
- Bug fix when interpolating/averaging between multiple files.

## [1.1.013] - 2015-11-19
### Added
- Now allow mask grid points

## [1.1.012] - 2015-11-06
### Added
- Now treat MEGAN restart variables as running averages
- Bug fix: make sure that sea salt aerosol calculations work on curvilinear grids
- New option `DiagnTimeStamp` to control diagnostics time stamp format
- Bug fix: restrict day to last day of month when searching for file names.

### Changed
- The `SeaFlux` extension now uses HEMCO landtypes instead of land fraction

## [1.1.011] - 2015-10-14
### Added
- Now allow horizontal coordinates `longitude` and `latitude`
- New time flags `EF` and `RF` to force exit if field not found for current simulation datetime
- Bug fix in `Seaflux` extension: pull variables out of parallel loop.

## [1.1.010] - 2015-09-22
### Added
- HEMCO can now read any additional (arbitrary) dimension.

## [1.1.009] - 2015-09-10
### Added
- Bug fixes to allow specifying flexible diagnostics output frequencies.

## [1.1.008] - 2015-07-06
### Added
- Bug fix in `hcoi_standalone_mod.F90`: make sure current date and simulation end date are properly calculated
- Make sure that negative emissions are correctly passed to hierarchy level diagnostics
- Bug fix: When reading a data field, check if diagnostics container with the same name exist and write data into it.

## [1.1.007] - 2015-07-06
### Added
- Grid edges can now be explicitly given in HEMCO standalone model

## [1.1.006] - 2015-07-01
### Added
- Aerocom, CH4, FINN, GFED, and soil NOx extensions now accept scale fields
- Bug fix: diagnostics update can now span multiple diagnostics levels

## [1.1.005] - 2015-06-09
### Added
- Now also build HEMCO standalone executable
- New extension module `hcox_aerocom_mod.F90`
- Capability to emit 2D data into levels other than the surface
- Bug fix: Avoid out of bounds errors in `MEGAN_Mono` extension
- Bug fix: Restore archiving biogenic CO emissions form monoterpenes

### Changed
- Now ensure that longitudes fall within the range -180 to 180, for COARDS compliance.
- Unit strings `%` and `percent` are now treated as unitless.

## [1.1.004] - 2015-05-20
### Added
- New capability to apply scale factors to meteorological fields.
- Bug fix: Now allow FINN biomass emission diagnostics to be archived.
- Extra flexibility to the definition of the vertical dimension used in `HEMCO_Config.rc` (i.e. attribute `SrcDim`).

### Changed
- Base emissions can now have a dynamic number of scale factors (used to be limited to a fixed number).
- Now compute `SUNCOS` and `SUNCOS - 5` in the PARANOX extension instead of reading these as restarrt fields.

## [1.1] - 2015-04-16
### Added
- Various updates to PARANOX:
  - Bug fix in calculation of H2O ambient air concentration'
  - Bug fix in computation of solar zenith angle for the current date calculation of the current date SZA;
  - Loss fluxes of O3 and HNO3 are now passed in kg/m2/s via the HEMCO diagnostics instead of converting them to a deposition velocity (and then recalculating a flux from this value);
  -  The SUNCOS values for the previous 5 hours are now saved out to the HEMCO restart file.
- Diagnostic collections are now organized in a linked list.
- Masks can now be treated as fractions (instead of binary values).
- Various updates to the HEMCO standalone code
- Modifications to on/off switches in `HEMCO_Config.rc`:
  - Extension names can be used as switches
  - Multiple switches can be combined with `.or`

### Changed
- HEMCO has now two run phases:
- Phase 1 reads the HEMCO list
- Phase 2 calculates emissions.
- Environmental fields used by HEMCO (stored in the `ExtState` object) can now be read directly from disk.
- Various updates to the HEMCO standalone code
- Modifications to on/off switches in the HEMCO configuration file

## [1.0] - 2014-11-07
Initial HEMCO release

### Added
- Bug fix: Prevent seg fault when emissions are turned off
- Bug fixes for the BIOGENIC_OCPI diagnostic
- Bug fixes in the computation of alkalinity
- PARANOx updates:
- Can now read the lookup table from netCDF or ASCII format
- Wind speed is now accounted for in the parameterization
- Dry deposition of N is included va loss of HNO3.
- Total tropospheric column mass is used to calculate dry deposition frequencies.
- Local times can now be calculated based on a time zone map (at 1x1 degree resolution).
- Non-emissions data may now be specified in `HEMCO_Config.rc` by setting the extension number to the wildcard (`*`) character.
- New MAP_A2A horizontal regridding algorithm
- The `R` time cycling option will cause HEMCO only to read data that is within the specified time range
- Entries in the `HEMCO_Config.rc` file may now be grouped into collections
- Minor updates in the HEMCO-to-GEOS-Chem interface
- UV albedo data is now read by HEMCO as a non-emissions data set.
- Included GFED4 biomass burning as an extension.
- Nested configuration files are now allowed
- Added the capability to exclude collections with `.not.`
- Added `hco_restart_mod.F90` to define and obtain HEMCO restart variables
- Vertical mapping between 72 and 47 level GEOS-Chem grids
- The MEGAN extension can now read initial data from a HEMCO restart file
- Index-sorted data can now be read from an ASCII file and mapped onto the simulation grid

### Changed
- Treat OCPI, OCPO, BCPI, and BCPO separately
- Stratospheric production and loss are read as non-emissions data
- Multiple emissions categories can now be assigned to each emissions field
- Extension switches has been moved to the beginning of `HEMCO_Config.rc`
- `Verbose` is no longer a logical switch but a number between 0 and 3
- Masks can now be applied to scale factors

### Removed
- Extension data has been removed from `HEMCO_Config.rc`.  This is now a subsection of `Base Emissions`.<|MERGE_RESOLUTION|>--- conflicted
+++ resolved
@@ -6,16 +6,14 @@
 and this project adheres to [Semantic Versioning](https://semver.org/spec/v2.0.0.html).
 
 ## [Unreleased] - TBD
-<<<<<<< HEAD
+### Changed
+- RTD updates: Converted several `:option:` tags to subsections and updated references accordingly
+
+### Fixed
+- Typos in RTD doc file `docs/source/hco_ref_guide/hemco-config.rst`
+
 ### Removed
 - Manual `InvMEGAN` diagnostics from `src/Extensions/hcox_megan_mod.F90`; Activate these with `HEMCO_Diagn.rc` instead
-=======
-### Changed
-- RTD updates: Converted several `:option:` tags to subsections and updated references accordingly
-
-### Fixed
-- Typos in RTD doc file `docs/source/hco_ref_guide/hemco-config.rst`
->>>>>>> 0a610d2d
 
 ## [3.9.1] - 2024-06-28
 ### Fixed
