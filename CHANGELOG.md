--- conflicted
+++ resolved
@@ -5,20 +5,13 @@
 The format is based on [Keep a Changelog](https://keepachangelog.com/en/1.0.0/),
 and this project adheres to [Semantic Versioning](https://semver.org/spec/v2.0.0.html).
 
-<<<<<<< HEAD
 ## [Unreleased 3.7.1] - TBD
 ### Changed
 - Updated version numbers to 3.7.1
-- Make Hg0 emission factors in `hcox_gfed_include_gfed4.H` multipliers  of the CO emission factors
+- Make Hg0 emission factors in `hcox_gfed_include_gfed4.H` multipliers  of the CO emission factor
+- Removed superfluous routine `GetExtSpcVal_Dr` in `src/Core/hco_extlist_mod.F90`
 
 ## [Unreleased 3.7.0] - TBD
-=======
-## [Unreleased 3.7.1]
-### Changed
-- Removed superfluous routine `GetExtSpcVal_Dr` in `src/Core/hco_extlist_mod.F90`
-
-## [Unreleased 3.7.0]
->>>>>>> 46f62ed4
 ### Added
 - HEMCO extensions now display a first-time message, whether `Verbose` is `true` or `false`.
 - Added 'src/Shared/NcdfUtil/README.md` file directing users to look for netCDF utility scripts at https://github.com/geoschem/netcdf-scripts
