# Changelog

All notable changes to this project will be documented in this file.

The format is based on [Keep a Changelog](https://keepachangelog.com/en/1.0.0/),
and this project adheres to [Semantic Versioning](https://semver.org/spec/v2.0.0.html).

## [Unreleased 3.7.0]
### Added
<<<<<<< HEAD
  - HEMCO extensions now display a first-time message, whether `Verbose` is `true` or `false`.
  - Added 'src/Shared/NcdfUtil/README.md` file directing users to look for netCDF utility scripts at https://github.com/geoschem/netcdf-scripts
  - Added GFED4 biomass burning emissions for furans, PHEN, MVK, ISOP, ACTA, MGLY, MYLX, RCHO

### Changed
  - `Verbose` is now a `true/false` variable in `run/HEMCO_sa_Config.rc` and `run/HEMCO_Config.rc.sample`
  - HEMCO warnings are now only generated when `Verbose: true` is found in the HEMCO configuration file (no more numerical levels)
  - Updated GFED4 emission factors for VOCs to Andreae et al. (2019)
=======
- HEMCO extensions now display a first-time message, whether `Verbose` is `true` or `false`.
- Added 'src/Shared/NcdfUtil/README.md` file directing users to look for netCDF utility scripts at https://github.com/geoschem/netcdf-scripts

### Changed
- `Verbose` is now a `true/false` variable in `run/HEMCO_sa_Config.rc` and `run/HEMCO_Config.rc.sample`
- HEMCO warnings are now only generated when `Verbose: true` is found in the HEMCO configuration file (no more numerical levels)
>>>>>>> 7e014910

### Fixed
- Do not read masks if the filename is `-` (non-ESMF environments only)
- Always assume partial coverage when reading masks in an ESMF environment (#163)
	
### Removed
- Warnings is now removed from `run/HEMCO_sa_Config.rc` and `run/HEMCO_Config.rc.sample`
- Removed the `src/Shared/NcdfUtil/perl` folder

## [3.6.2] - 2023-03-02
### Added
- Added `.github/config.yml` with settings for the issue chooser page

### Changed
- Replace `description:` with `about:` in GitHub issue templates
- The PR template is now `.github/PULL_REQUEST_TEMPLATE.md`

### Fixed
- Now point to proper commit of the `geos-chem-shaed-docs` submodule

## [3.6.1] - 2023-03-01
### Added
  - GEOS-only updates
  - Removed several memory leaks in HEMCO Core and Standalone routines

### Changed
  - Simplified Github issue and pull request templates
  - Throw an error if input calendar is not supported

## [3.6.0] - 2023-02-01
### Added
  - Added MAPL_ESMF compiler option for use with GCHP and GEOS
  - New "Parallelize GEOS-Chem and HEMCO source code" guide on ReadTheDocs
  - Updated documentation describing a masking error that can happen when performing simulations with cropped horizontal grids

### Changed
  - Set HCO_MISSVAL to MAPL missing value (1e15) if using GCHP or GEOS
  - Use fraction surface type inputs instead of ExtState%WLI
  - The version number in docs/source/conf.py is now 3.6.0
  - Updated compilation output splash screen in compiling.rst ReadTheDocs file

### Fixed
  - Bug fix for inserting hard breaks in hemco-config.rst ReadTheDocs file

### Removed
  - Removed old kludge for MAPL missing data if applying mask
  - Removed ExtState field for water-land-ice index (WLI)

## [3.5.2] - 2022-11-29
### Added
  - Added sanitizer option for detecting memory leaks in HEMCO
    standalone during build

### Changed
  - Remove unused, commented-out code in `src/Extensions/hcox_dustdead_mod.F`
  - Replaced placeholder error messages in
    `src/Core/hco_config_mod.F90` with more informational messages
    (often including the line of the HEMCO_Config.rc in the printout)
  - Added improved documentation for time cycle flag `EFYO` in ReadTheDocs

### Fixed
  - Removed memory leaks that were identified by the code sanitizer

## [3.5.1] - 2022-11-03
### Fixed
  - Changed Inst%NP to Inst%NumP in HCOX_Seasalt_Mod for CESM compatibility

## [3.5.0] - 2022-09-19
### Added
  - Support for MAPL 2.16 (needed by GCHP and GEOS)
  - Bug fix for HEMCO standalone run directory creation
  - Bug fix: If HEMCO masks are specified as `lon1/lat1/lon2/lat2`,
    then don't try to read from disk
  - Documentation from the GEOS-Chem wiki (now on ReadTheDocs)
  - Badges for the ReadTheDocs front page
  - Bug fix for masking issues in MPI environment (for WRF, CESM)
  - Mapping of CAM-Chem species to GFED4 (for CESM)
  - New documentation for hemco.readthedocs.io, migrated from GC wiki
  - Updated documentation on vertical regridding behavior

### Changed
  - Ignore non-printing characters (e.g. tabs) when reading
    `HEMCO_Config.rc`. This had caused a bug in GCHP.
  - Updated module names for MAPL 2.16 upgrade
  - "Diagnostic counter zero" warning is now printed at warning level
     2 (instead of 1)
  - `OFFLINE_BIOGENICVOC` emissions in MEGAN now include species MOH

## [3.4.0] - 2022-05-02
### Added
  - Make sure each routine exits HEMCO with an error message (even if
    a placeholder message is used)
  - Fixed syntax error in `hcox_tomas_dustdead_mod.F`
  - GCHP bug fix: revert to all zeros in criteria for restart field
    not filled
  - Several fixes for OpenMP parallelization and numerical stability
  - Bug fix: Prevent out-of-bounds error in HEMCO vertical interpolation

### Changed
  - Prevent undefined variable when calculating vertical scale factor
  - Set MEGAN biogenic annual emission factors to zero in before
    computing them
  - Updated ReadTheDocs documentation

### Removed
  - Retired CH4 wetlands emissions extension

## [3.3.0] - 2022-05-02
### Changed
  - Updated `Extensionss/hcox_gc_RnPbBe_mod.F90` to use Zhang et al
    2021 emissions (now the default)` (cf doi:0.5194/acp-21-1861-2021)

## [3.2.2] - 2021-12-01
### Changed
  - Restore updating of manual HEMCO diagnostics, which had been
    clobbered due to a prior Git merge

## [3.2.1] - 2021-11-15
### Added
  - Add patch branches to continuous integration tests
  - Fix indexing of species in 'hcox_seasalt_mod.F90` when using
    marinePOA option

## [3.2.0] - 2021-11-15
### Added
  - GCHP adjoint updates
  - Add climatology input to volcano extension
  - Include PET number in error message if using ESMF
  - Send all HCO_ERROR messages to stderr and write from all threads

### Changed
  - Modify volcano extension so that dry-run option also looks for
    climatology file
  - Modified HEMCO diagnostics and standalone config files for
    consistency with GEOS-Chem updates

## [3.1.1] - 2021-09-10
### Added
  - Fix to HEMCO lightning flash rate diagnostic units
  - Fix HEMCO's `createRunDir.sh` script to replace additional added tokens

## [3.1.0] - 2021-09-07
### Added
   - Blowing snow emissions of sea salt and sea salt bromide added to
     sea salt extension
   - Add `HEMCO_INTERFACE` cache variable to CMake build

## [3.0.0] - 2021-01-08
### Added
   - Updates to speed up HEMCO
   - Updates to calculate emissions sensitivities, apply emissions
     scaling factors, and output adjoint diagnostics
   - Support for GCAP 2.0
   - Several driver programs have been added to the `src/Interfaces/`
     subdirectory for using HEMCO in other models
   - Unify HCOIO interfaces for standard and MAPL configurations
   - Updates for using HEMCO in CESM2-GC and WRF-GC
   - Fixed bug where met fields were only being read in once at the
     start of a simulation
   - Added stale bot and no-response bot to HEMCO GitHub repo
   - A script for creating HEMCO standalone rundirs is now included
     in the `run/` folder
   - CEDS GDB-MAPS is now the default anthropogenic emissions inventory

### Changed
   - HEMCO source code has been split off from the GEOS-Chem
     repository into https://github.com/geoschem/HEMCO repository
   - Source code has been reorganized
   - Set and update `ExtState` before computing emissions in HEMCO
     standalone
   - Use `HcoState%NZ` instead of `NLEV` in `hco_interp_mod.F90`
   - Make sure data containers with `EFY` time cycle flag are
     only updated once
   - CMake is now the default build system
   - Update isCoards script to account for files saved out by GCHP's
     History component

### Removed
   - Support for GNU make
   - Carbon-based units for VOC species
   - Hard-coded scale factors in the DustDead extension
   - Duplicate `Inst%FLUXSABI` allocation in MEGAN HCO extension

## [2.2.0] - 2020-02-03
### Added
  - Implemented dry-run option
  - Now properly interpolate data with irregular timesteps
  - New logical switches for all inventories and datasets
  - New main switches for emissions, meteorology, and chemistry input
  - Fixed HEMCO's time shift capability to properly accommodate
    units of year, month, day, hour, minute, and second
  - New checks to adjust date and timestamps so they fall within
    physical ranges
  - Now avoid running HEMCO for the end timestep of a simulation.
  - Now avoid running HEMCO twice on the first timestep of a
    simulation.
  - New `RFY3` time cycle option (3 hour input)

### Changed
  - Now use semantic versioning (X.Y.Z)
  - Restore reading CHLR fields for marine POA simulations
  - Read met fields daily instead of hourly to improve file I/O

## [2.1.012] - 2019-04-01
### Added
  - Bug fixes for HEMCO interpolation
  - Updates from the NASA/GEOS development branch
  - New option to always use the simulation year for specified fields
  - Updates to the volcanic emissions extension

### Changed
  - Bug fix: Prevent zero emissions for `MEGAN_Mono` extension

## [2.1.010] - 2019-10-05
### Added
  - Bug fix: Read data with the "E" cycle flag just once
  - Bug fix for collapsing model levels to reduced grid
  - New `CS` time cycle option

### Changed
  - Fixed unit conversion in `HCO_UNIT_GetAreaScal`

## [2.1.009] - 2018-09-13
### Added
  - Wrap HEMCO extensions into instances

## [2.1.008] - 2018-08-08
### Added
  - Bug fix: respect range/exact flag for 1D values set in `HEMCO_Config.rc`

## [2.1.007] - 2018-07-18
### Added
  - Bug fix in `E` (exact) time cycling optiion
  - Now stop with error if multiple containers have the same
  - Bug fix for distributing emissions in the vertical dimension
  - New error checks in the HEMCO standalone module
  - Bug fix for `ifort` compiler in soil NOx extension
### Removed
  - Null string character from netCDF unit string

## [2.1.006] - 2018-06-10
### Added
  - CH4 emissions from wetlands now uses category #1
  - CH4 emissions from rice now uses category #2
  - Unit `mol/mol` has beeeen added to the list of unitless quantities.

## [2.1.005] - 2018-01-27
### Added
  - Option to emit into the layer height read from netCDF file

## [2.1.004] - 2017-12-30
### Added
  - Updates to remove possible issues and excessive print statements when
    operating in GEOS environment
  - Fixed possible tracer ID mismatch in sea salt extension
  - New option to normalize MEGAN LAI, HEMCO diagnostics
  - Now write multiple time slices into one file
  - New error trap in `hcox_dustginoux)mod.F90` to avoid seg faults
  - Bug fix in reference time code

## [2.1.003] - 2017-07-19
### Added
  - Now normalize MEGAN LAI by plant functional type.

## [2.1.002] - 2017-07-17
### Added
  - Enable tokens within math functions

## [2.1.001] - 2017-05-16
### Added
  - Now enable data compression in netCDF-4 output
  - Fixed bug in computation of local time in routine
  - HEMCO diagnostic and restart files now have an `unlimited` time
    dimension
  - All internal timestamp variables are now `REAL*8`
  - New option to define species-specific scale factors that are
    applied across all inventories, categories, hierarchies, and
    extensions
  - New option to use mathematical expressions in `HEMCO_Config.rc`
    The option to use mathematical expressions (such as
  - Regridding routines can now support non-global grids

## [2.0.004] - 2017-01-26
### Added
  - New passive tracer module
  - [Improve write speed of netCDF output files

## [2.0.003] - 2016-10-16
### Added
  - New option `DiagnRefTime` (specfies reference time in created
    netCDF files)
  - Fix missing pointer in call to `HCO_CalcVertRegrid`
  - Bug fix: Prevent HEMCO from writing restart files more than once
  - Now uses updated timezones mask file.
  - Now accepts scale factors for extension fields.
  - New options to emit 2D fields across multiple vertical levels

### Changed
  - In `hcox_paranox_mod.F90`: Archive deposition flux as a
    positive number to avoid negative values propagating.
  - The HEMCO state object (`HcoState`) now must be passed to each routine.
  - Updated the passive tracer code.

## [1.1.016] - 2015-12-14
### Added
  - New HEMCO standalone run directory

## [1.1.015] - 2015-12-07
### Added
  - Bug fix in GEOS5 -> GEOS-4 regridding
  - Bug fix in syncing the MEGAN LAI_PREVDAY variable

## [1.1.014] - 2015-11-23
### Added
  - Bug fix when interpolating/averaging between multiple files.

## [1.1.013] - 2015-11-19
### Added
  - Now allow mask grid points

## [1.1.012] - 2015-11-06
### Added
  - Now treat MEGAN restart variables as running averages
  - Bug fix: make sure that sea salt aerosol calculations work on
    curvilinear grids
  - New option `DiagnTimeStamp` to control diagnostics time stamp format
  - Bug fix: restrict day to last day of month when searching for file
    names.

### Changed
  - The `SeaFlux` extension now uses HEMCO landtypes instead of land
    fraction

## [1.1.011] - 2015-10-14
### Added
  - Now allow horizontal coordinates `longitude` and `latitude`
  - New time flags `EF` and `RF` to force exit if field not found
    for current simulation datetime
  - Bug fix in `Seaflux` extension: pull variables out of parallel loop.

## [1.1.010] - 2015-09-22
### Added
  - HEMCO can now read any additional (arbitrary) dimension.

## [1.1.009] - 2015-09-10
### Added
  - Bug fixes to allow specifying flexible diagnostics output
    frequencies.

## [1.1.008] - 2015-07-06
### Added
  - Bug fix in `hcoi_standalone_mod.F90`: make sure current date and
    simulation end date are properly calculated
  - Make sure that negative emissions are correctly passed to hierarchy
    level diagnostics
  - Bug fix: When reading a data field, check if diagnostics container
    with the same name exist and write data into it.

## [1.1.007] - 2015-07-06
### Added
  - Grid edges can now be explicitly given in HEMCO standalone model

## [1.1.006] - 2015-07-01
### Added
  - Aerocom, CH4, FINN, GFED, and soil NOx extensions now accept scale
    fields
  - Bug fix: diagnostics update can now span multiple diagnostics levels

## [1.1.005] - 2015-06-09
### Added
  - Now also build HEMCO standalone executable
  - New extension module `hcox_aerocom_mod.F90`
  - Capability to emit 2D data into levels other than the surface
  - Bug fix: Avoid out of bounds errors in `MEGAN_Mono` extension
  - Bug fix: Restore archiving biogenic CO emissions form monoterpenes

### Changed
  - Now ensure that longitudes fall within the range -180 to 180, for
    COARDS compliance.
  - Unit strings `%` and `percent` are now treated as unitless.

## [1.1.004] - 2015-05-20
### Added
  - New capability to apply scale factors to meteorological fields.
  - Bug fix: Now allow FINN biomass emission diagnostics to be archived.
  - Extra flexibility to the definition of the vertical dimension used
    in `HEMCO_Config.rc` (i.e. attribute `SrcDim`).

### Changed
  - Base emissions can now have a dynamic number of scale factors (used
    to be limited to a fixed number).
  - Now compute `SUNCOS` and `SUNCOS - 5` in the PARANOX extension
    instead of reading these as restarrt fields.

## [1.1] - 2015-04-16
### Added
  - Various updates to PARANOX:
    - Bug fix in calculation of H2O ambient air concentration'
 - Bug fix in computation of solar zenith angle for the current date
      calculation of the current date SZA;
    - Loss fluxes of O3 and HNO3 are now passed in kg/m2/s via the
        HEMCO diagnostics instead of converting them to a deposition
        velocity (and then recalculating a flux from this value);
    -  The SUNCOS values for the previous 5 hours are now saved out to
        the HEMCO restart file.
        e.g.:
  - Diagnostic collections are now organized in a linked list.
  - Masks can now be treated as fractions (instead of binary values).
  - Various updates to the HEMCO standalone code
  - Modifications to on/off switches in `HEMCO_Config.rc`:
    - Extension names can be used as switches
 - Multiple switches can be combined with `.or`

### Changed
  - HEMCO has now two run phases:
  - Phase 1 reads the HEMCO list
  - Phase 2 calculates emissions.
  - Environmental fields used by HEMCO (stored in the `ExtState`
    object) can now be read directly from disk.
  - Various updates to the HEMCO standalone code
  - Modifications to on/off switches in the HEMCO configuration file

## [1.0] - 2014-11-07
Initial HEMCO release

### Added
  - Bug fix: Prevent seg fault when emissions are turned off
  - Bug fixes for the BIOGENIC_OCPI diagnostic
  - Bug fixes in the computation of alkalinity
  - PARANOx updates:
  - Can now read the lookup table from netCDF or ASCII format
  - Wind speed is now accounted for in the parameterization
  - Dry deposition of N is included va loss of HNO3.
  - Total tropospheric column mass is used to calculate dry
    deposition frequencies.
  - Local times can now be calculated based on a time zone map (at 1x1
    degree resolution).
  - Non-emissions data may now be specified in `HEMCO_Config.rc` by
   setting the extension number to the wildcard (`*`) character.
  - New MAP_A2A horizontal regridding algorithm
  - The `R` time cycling option will cause HEMCO only to read data
    that is within the specified time range
  - Entries in the `HEMCO_Config.rc` file may now be grouped into
    collections
  - Minor updates in the HEMCO-to-GEOS-Chem interface
  - UV albedo data is now read by HEMCO as a non-emissions data set.
  - Included GFED4 biomass burning as an extension.
  - Nested configuration files are now allowed
  - Added the capability to exclude collections with `.not.`
  - Added `hco_restart_mod.F90` to define and obtain HEMCO restart
    variables
  - Vertical mapping between 72 and 47 level GEOS-Chem grids
  - The MEGAN extension can now read initial data from a HEMCO restart
    file
  - Index-sorted data can now be read from an ASCII file and mapped
    onto athe simulation grid

### Changed
  - Treat OCPI, OCPO, BCPI, and BCPO separately
  - Stratospheric production and loss are read as non-emissions data
  - Multiple emissions categories can now be assigned to each
    emissions field
  - Extension switches has been moved to the beginning of
    `HEMCO_Config.rc`
  - `Verbose` is no longer a logical switch but a number between 0 and 3
  - Masks can now be applied to scale factors

### Removed
  - Extension data has been removed from `HEMCO_Config.rc`.  This is
    now a subsection of `Base Emissions`.<|MERGE_RESOLUTION|>--- conflicted
+++ resolved
@@ -7,28 +7,19 @@
 
 ## [Unreleased 3.7.0]
 ### Added
-<<<<<<< HEAD
-  - HEMCO extensions now display a first-time message, whether `Verbose` is `true` or `false`.
-  - Added 'src/Shared/NcdfUtil/README.md` file directing users to look for netCDF utility scripts at https://github.com/geoschem/netcdf-scripts
-  - Added GFED4 biomass burning emissions for furans, PHEN, MVK, ISOP, ACTA, MGLY, MYLX, RCHO
-
-### Changed
-  - `Verbose` is now a `true/false` variable in `run/HEMCO_sa_Config.rc` and `run/HEMCO_Config.rc.sample`
-  - HEMCO warnings are now only generated when `Verbose: true` is found in the HEMCO configuration file (no more numerical levels)
-  - Updated GFED4 emission factors for VOCs to Andreae et al. (2019)
-=======
 - HEMCO extensions now display a first-time message, whether `Verbose` is `true` or `false`.
 - Added 'src/Shared/NcdfUtil/README.md` file directing users to look for netCDF utility scripts at https://github.com/geoschem/netcdf-scripts
-
-### Changed
+- Added GFED4 biomass burning emissions for furans, PHEN, MVK, ISOP, ACTA, MGLY, MYLX, RCHO
+
+# Changed
 - `Verbose` is now a `true/false` variable in `run/HEMCO_sa_Config.rc` and `run/HEMCO_Config.rc.sample`
 - HEMCO warnings are now only generated when `Verbose: true` is found in the HEMCO configuration file (no more numerical levels)
->>>>>>> 7e014910
+- Updated GFED4 emission factors for VOCs to Andreae et al. (2019)
 
 ### Fixed
 - Do not read masks if the filename is `-` (non-ESMF environments only)
 - Always assume partial coverage when reading masks in an ESMF environment (#163)
-	
+
 ### Removed
 - Warnings is now removed from `run/HEMCO_sa_Config.rc` and `run/HEMCO_Config.rc.sample`
 - Removed the `src/Shared/NcdfUtil/perl` folder
@@ -46,451 +37,394 @@
 
 ## [3.6.1] - 2023-03-01
 ### Added
-  - GEOS-only updates
-  - Removed several memory leaks in HEMCO Core and Standalone routines
-
-### Changed
-  - Simplified Github issue and pull request templates
-  - Throw an error if input calendar is not supported
+- GEOS-only updates
+- Removed several memory leaks in HEMCO Core and Standalone routines
+
+### Changed
+- Simplified Github issue and pull request templates
+- Throw an error if input calendar is not supported
 
 ## [3.6.0] - 2023-02-01
 ### Added
-  - Added MAPL_ESMF compiler option for use with GCHP and GEOS
-  - New "Parallelize GEOS-Chem and HEMCO source code" guide on ReadTheDocs
-  - Updated documentation describing a masking error that can happen when performing simulations with cropped horizontal grids
-
-### Changed
-  - Set HCO_MISSVAL to MAPL missing value (1e15) if using GCHP or GEOS
-  - Use fraction surface type inputs instead of ExtState%WLI
-  - The version number in docs/source/conf.py is now 3.6.0
-  - Updated compilation output splash screen in compiling.rst ReadTheDocs file
+- Added MAPL_ESMF compiler option for use with GCHP and GEOS
+- New "Parallelize GEOS-Chem and HEMCO source code" guide on ReadTheDocs
+- Updated documentation describing a masking error that can happen when performing simulations with cropped horizontal grids
+
+### Changed
+- Set HCO_MISSVAL to MAPL missing value (1e15) if using GCHP or GEOS
+- Use fraction surface type inputs instead of ExtState%WLI
+- The version number in docs/source/conf.py is now 3.6.0
+- Updated compilation output splash screen in compiling.rst ReadTheDocs file
 
 ### Fixed
-  - Bug fix for inserting hard breaks in hemco-config.rst ReadTheDocs file
-
-### Removed
-  - Removed old kludge for MAPL missing data if applying mask
-  - Removed ExtState field for water-land-ice index (WLI)
+- Bug fix for inserting hard breaks in hemco-config.rst ReadTheDocs file
+
+### Removed
+- Removed old kludge for MAPL missing data if applying mask
+- Removed ExtState field for water-land-ice index (WLI)
 
 ## [3.5.2] - 2022-11-29
 ### Added
-  - Added sanitizer option for detecting memory leaks in HEMCO
+- Added sanitizer option for detecting memory leaks in HEMCO
     standalone during build
 
 ### Changed
-  - Remove unused, commented-out code in `src/Extensions/hcox_dustdead_mod.F`
-  - Replaced placeholder error messages in
+- Remove unused, commented-out code in `src/Extensions/hcox_dustdead_mod.F`
+- Replaced placeholder error messages in
     `src/Core/hco_config_mod.F90` with more informational messages
     (often including the line of the HEMCO_Config.rc in the printout)
-  - Added improved documentation for time cycle flag `EFYO` in ReadTheDocs
+- Added improved documentation for time cycle flag `EFYO` in ReadTheDocs
 
 ### Fixed
-  - Removed memory leaks that were identified by the code sanitizer
+- Removed memory leaks that were identified by the code sanitizer
 
 ## [3.5.1] - 2022-11-03
 ### Fixed
-  - Changed Inst%NP to Inst%NumP in HCOX_Seasalt_Mod for CESM compatibility
+- Changed Inst%NP to Inst%NumP in HCOX_Seasalt_Mod for CESM compatibility
 
 ## [3.5.0] - 2022-09-19
 ### Added
-  - Support for MAPL 2.16 (needed by GCHP and GEOS)
-  - Bug fix for HEMCO standalone run directory creation
-  - Bug fix: If HEMCO masks are specified as `lon1/lat1/lon2/lat2`,
+- Support for MAPL 2.16 (needed by GCHP and GEOS)
+- Bug fix for HEMCO standalone run directory creation
+- Bug fix: If HEMCO masks are specified as `lon1/lat1/lon2/lat2`,
     then don't try to read from disk
-  - Documentation from the GEOS-Chem wiki (now on ReadTheDocs)
-  - Badges for the ReadTheDocs front page
-  - Bug fix for masking issues in MPI environment (for WRF, CESM)
-  - Mapping of CAM-Chem species to GFED4 (for CESM)
-  - New documentation for hemco.readthedocs.io, migrated from GC wiki
-  - Updated documentation on vertical regridding behavior
-
-### Changed
-  - Ignore non-printing characters (e.g. tabs) when reading
-    `HEMCO_Config.rc`. This had caused a bug in GCHP.
-  - Updated module names for MAPL 2.16 upgrade
-  - "Diagnostic counter zero" warning is now printed at warning level
-     2 (instead of 1)
-  - `OFFLINE_BIOGENICVOC` emissions in MEGAN now include species MOH
+- Documentation from the GEOS-Chem wiki (now on ReadTheDocs)
+- Badges for the ReadTheDocs front page
+- Bug fix for masking issues in MPI environment (for WRF, CESM)
+- Mapping of CAM-Chem species to GFED4 (for CESM)
+- New documentation for hemco.readthedocs.io, migrated from GC wiki
+- Updated documentation on vertical regridding behavior
+
+### Changed
+- Ignore non-printing characters (e.g. tabs) when reading `HEMCO_Config.rc`. This had caused a bug in GCHP.
+- Updated module names for MAPL 2.16 upgrade
+- "Diagnostic counter zero" warning is now printed at warning level 2 (instead of 1)
+- `OFFLINE_BIOGENICVOC` emissions in MEGAN now include species MOH
 
 ## [3.4.0] - 2022-05-02
 ### Added
-  - Make sure each routine exits HEMCO with an error message (even if
-    a placeholder message is used)
-  - Fixed syntax error in `hcox_tomas_dustdead_mod.F`
-  - GCHP bug fix: revert to all zeros in criteria for restart field
-    not filled
-  - Several fixes for OpenMP parallelization and numerical stability
-  - Bug fix: Prevent out-of-bounds error in HEMCO vertical interpolation
-
-### Changed
-  - Prevent undefined variable when calculating vertical scale factor
-  - Set MEGAN biogenic annual emission factors to zero in before
-    computing them
-  - Updated ReadTheDocs documentation
-
-### Removed
-  - Retired CH4 wetlands emissions extension
+- Make sure each routine exits HEMCO with an error message (even if a placeholder message is used)
+- Fixed syntax error in `hcox_tomas_dustdead_mod.F`
+- GCHP bug fix: revert to all zeros in criteria for restart field not filled
+- Several fixes for OpenMP parallelization and numerical stability
+- Bug fix: Prevent out-of-bounds error in HEMCO vertical interpolation
+
+### Changed
+- Prevent undefined variable when calculating vertical scale factor
+- Set MEGAN biogenic annual emission factors to zero in before computing them
+- Updated ReadTheDocs documentation
+
+### Removed
+- Retired CH4 wetlands emissions extension
 
 ## [3.3.0] - 2022-05-02
 ### Changed
-  - Updated `Extensionss/hcox_gc_RnPbBe_mod.F90` to use Zhang et al
-    2021 emissions (now the default)` (cf doi:0.5194/acp-21-1861-2021)
+- Updated `Extensionss/hcox_gc_RnPbBe_mod.F90` to use Zhang et al 2021 emissions (now the default)` (cf doi:0.5194/acp-21-1861-2021)
 
 ## [3.2.2] - 2021-12-01
 ### Changed
-  - Restore updating of manual HEMCO diagnostics, which had been
-    clobbered due to a prior Git merge
+- Restore updating of manual HEMCO diagnostics, which had been clobbered due to a prior Git merge
 
 ## [3.2.1] - 2021-11-15
 ### Added
-  - Add patch branches to continuous integration tests
-  - Fix indexing of species in 'hcox_seasalt_mod.F90` when using
-    marinePOA option
+- Add patch branches to continuous integration tests
+- Fix indexing of species in 'hcox_seasalt_mod.F90` when using marinePOA option
 
 ## [3.2.0] - 2021-11-15
 ### Added
-  - GCHP adjoint updates
-  - Add climatology input to volcano extension
-  - Include PET number in error message if using ESMF
-  - Send all HCO_ERROR messages to stderr and write from all threads
-
-### Changed
-  - Modify volcano extension so that dry-run option also looks for
-    climatology file
-  - Modified HEMCO diagnostics and standalone config files for
-    consistency with GEOS-Chem updates
+- GCHP adjoint updates
+- Add climatology input to volcano extension
+- Include PET number in error message if using ESMF
+- Send all HCO_ERROR messages to stderr and write from all threads
+
+### Changed
+- Modify volcano extension so that dry-run option also looks for climatology file
+- Modified HEMCO diagnostics and standalone config files for consistency with GEOS-Chem updates
 
 ## [3.1.1] - 2021-09-10
 ### Added
-  - Fix to HEMCO lightning flash rate diagnostic units
-  - Fix HEMCO's `createRunDir.sh` script to replace additional added tokens
+- Fix to HEMCO lightning flash rate diagnostic units
+- Fix HEMCO's `createRunDir.sh` script to replace additional added tokens
 
 ## [3.1.0] - 2021-09-07
 ### Added
-   - Blowing snow emissions of sea salt and sea salt bromide added to
-     sea salt extension
-   - Add `HEMCO_INTERFACE` cache variable to CMake build
+- Blowing snow emissions of sea salt and sea salt bromide added to sea salt extension
+- Add `HEMCO_INTERFACE` cache variable to CMake build
 
 ## [3.0.0] - 2021-01-08
 ### Added
-   - Updates to speed up HEMCO
-   - Updates to calculate emissions sensitivities, apply emissions
-     scaling factors, and output adjoint diagnostics
-   - Support for GCAP 2.0
-   - Several driver programs have been added to the `src/Interfaces/`
-     subdirectory for using HEMCO in other models
-   - Unify HCOIO interfaces for standard and MAPL configurations
-   - Updates for using HEMCO in CESM2-GC and WRF-GC
-   - Fixed bug where met fields were only being read in once at the
-     start of a simulation
-   - Added stale bot and no-response bot to HEMCO GitHub repo
-   - A script for creating HEMCO standalone rundirs is now included
-     in the `run/` folder
-   - CEDS GDB-MAPS is now the default anthropogenic emissions inventory
-
-### Changed
-   - HEMCO source code has been split off from the GEOS-Chem
-     repository into https://github.com/geoschem/HEMCO repository
-   - Source code has been reorganized
-   - Set and update `ExtState` before computing emissions in HEMCO
-     standalone
-   - Use `HcoState%NZ` instead of `NLEV` in `hco_interp_mod.F90`
-   - Make sure data containers with `EFY` time cycle flag are
-     only updated once
-   - CMake is now the default build system
-   - Update isCoards script to account for files saved out by GCHP's
-     History component
-
-### Removed
-   - Support for GNU make
-   - Carbon-based units for VOC species
-   - Hard-coded scale factors in the DustDead extension
-   - Duplicate `Inst%FLUXSABI` allocation in MEGAN HCO extension
+- Updates to speed up HEMCO
+- Updates to calculate emissions sensitivities, apply emissions scaling factors, and output adjoint diagnostics
+- Support for GCAP 2.0
+- Several driver programs have been added to the `src/Interfaces/` subdirectory for using HEMCO in other models
+- Unify HCOIO interfaces for standard and MAPL configurations
+- Updates for using HEMCO in CESM2-GC and WRF-GC
+- Fixed bug where met fields were only being read in once at the start of a simulation
+- Added stale bot and no-response bot to HEMCO GitHub repo
+- A script for creating HEMCO standalone rundirs is now included in the `run/` folder
+- CEDS GDB-MAPS is now the default anthropogenic emissions inventory
+
+### Changed
+- HEMCO source code has been split off from the GEOS-Chem repository into https://github.com/geoschem/HEMCO repository
+- Source code has been reorganized
+- Set and update `ExtState` before computing emissions in HEMCO standalone
+- Use `HcoState%NZ` instead of `NLEV` in `hco_interp_mod.F90`
+- Make sure data containers with `EFY` time cycle flag are only updated once
+- CMake is now the default build system
+- Update isCoards script to account for files saved out by GCHP's History component
+
+### Removed
+- Support for GNU make
+- Carbon-based units for VOC species
+- Hard-coded scale factors in the DustDead extension
+- Duplicate `Inst%FLUXSABI` allocation in MEGAN HCO extension
 
 ## [2.2.0] - 2020-02-03
 ### Added
-  - Implemented dry-run option
-  - Now properly interpolate data with irregular timesteps
-  - New logical switches for all inventories and datasets
-  - New main switches for emissions, meteorology, and chemistry input
-  - Fixed HEMCO's time shift capability to properly accommodate
-    units of year, month, day, hour, minute, and second
-  - New checks to adjust date and timestamps so they fall within
-    physical ranges
-  - Now avoid running HEMCO for the end timestep of a simulation.
-  - Now avoid running HEMCO twice on the first timestep of a
-    simulation.
-  - New `RFY3` time cycle option (3 hour input)
-
-### Changed
-  - Now use semantic versioning (X.Y.Z)
-  - Restore reading CHLR fields for marine POA simulations
-  - Read met fields daily instead of hourly to improve file I/O
+- Implemented dry-run option
+- Now properly interpolate data with irregular timesteps
+- New logical switches for all inventories and datasets
+- New main switches for emissions, meteorology, and chemistry input
+- Fixed HEMCO's time shift capability to properly accommodate units of year, month, day, hour, minute, and second
+- New checks to adjust date and timestamps so they fall within physical ranges
+- Now avoid running HEMCO for the end timestep of a simulation
+- Now avoid running HEMCO twice on the first timestep of a simulation
+- New `RFY3` time cycle option (3 hour input)
+
+### Changed
+- Now use semantic versioning (X.Y.Z)
+- Restore reading CHLR fields for marine POA simulations
+- Read met fields daily instead of hourly to improve file I/O
 
 ## [2.1.012] - 2019-04-01
 ### Added
-  - Bug fixes for HEMCO interpolation
-  - Updates from the NASA/GEOS development branch
-  - New option to always use the simulation year for specified fields
-  - Updates to the volcanic emissions extension
-
-### Changed
-  - Bug fix: Prevent zero emissions for `MEGAN_Mono` extension
+- Bug fixes for HEMCO interpolation
+- Updates from the NASA/GEOS development branch
+- New option to always use the simulation year for specified fields
+- Updates to the volcanic emissions extension
+
+### Changed
+- Bug fix: Prevent zero emissions for `MEGAN_Mono` extension
 
 ## [2.1.010] - 2019-10-05
 ### Added
-  - Bug fix: Read data with the "E" cycle flag just once
-  - Bug fix for collapsing model levels to reduced grid
-  - New `CS` time cycle option
-
-### Changed
-  - Fixed unit conversion in `HCO_UNIT_GetAreaScal`
+- Bug fix: Read data with the "E" cycle flag just once
+- Bug fix for collapsing model levels to reduced grid
+- New `CS` time cycle option
+
+### Changed
+- Fixed unit conversion in `HCO_UNIT_GetAreaScal`
 
 ## [2.1.009] - 2018-09-13
 ### Added
-  - Wrap HEMCO extensions into instances
+- Wrap HEMCO extensions into instances
 
 ## [2.1.008] - 2018-08-08
 ### Added
-  - Bug fix: respect range/exact flag for 1D values set in `HEMCO_Config.rc`
+- Bug fix: respect range/exact flag for 1D values set in `HEMCO_Config.rc`
 
 ## [2.1.007] - 2018-07-18
 ### Added
-  - Bug fix in `E` (exact) time cycling optiion
-  - Now stop with error if multiple containers have the same
-  - Bug fix for distributing emissions in the vertical dimension
-  - New error checks in the HEMCO standalone module
-  - Bug fix for `ifort` compiler in soil NOx extension
-### Removed
-  - Null string character from netCDF unit string
+- Bug fix in `E` (exact) time cycling optiion
+- Now stop with error if multiple containers have the same
+- Bug fix for distributing emissions in the vertical dimension
+- New error checks in the HEMCO standalone module
+- Bug fix for `ifort` compiler in soil NOx extension
+### Removed
+- Null string character from netCDF unit string
 
 ## [2.1.006] - 2018-06-10
 ### Added
-  - CH4 emissions from wetlands now uses category #1
-  - CH4 emissions from rice now uses category #2
-  - Unit `mol/mol` has beeeen added to the list of unitless quantities.
+- CH4 emissions from wetlands now uses category #1
+- CH4 emissions from rice now uses category #2
+- Unit `mol/mol` has beeeen added to the list of unitless quantities.
 
 ## [2.1.005] - 2018-01-27
 ### Added
-  - Option to emit into the layer height read from netCDF file
+- Option to emit into the layer height read from netCDF file
 
 ## [2.1.004] - 2017-12-30
 ### Added
-  - Updates to remove possible issues and excessive print statements when
+- Updates to remove possible issues and excessive print statements when
     operating in GEOS environment
-  - Fixed possible tracer ID mismatch in sea salt extension
-  - New option to normalize MEGAN LAI, HEMCO diagnostics
-  - Now write multiple time slices into one file
-  - New error trap in `hcox_dustginoux)mod.F90` to avoid seg faults
-  - Bug fix in reference time code
+- Fixed possible tracer ID mismatch in sea salt extension
+- New option to normalize MEGAN LAI, HEMCO diagnostics
+- Now write multiple time slices into one file
+- New error trap in `hcox_dustginoux)mod.F90` to avoid seg faults
+- Bug fix in reference time code
 
 ## [2.1.003] - 2017-07-19
 ### Added
-  - Now normalize MEGAN LAI by plant functional type.
+- Now normalize MEGAN LAI by plant functional type.
 
 ## [2.1.002] - 2017-07-17
 ### Added
-  - Enable tokens within math functions
+- Enable tokens within math functions
 
 ## [2.1.001] - 2017-05-16
 ### Added
-  - Now enable data compression in netCDF-4 output
-  - Fixed bug in computation of local time in routine
-  - HEMCO diagnostic and restart files now have an `unlimited` time
-    dimension
-  - All internal timestamp variables are now `REAL*8`
-  - New option to define species-specific scale factors that are
-    applied across all inventories, categories, hierarchies, and
-    extensions
-  - New option to use mathematical expressions in `HEMCO_Config.rc`
-    The option to use mathematical expressions (such as
-  - Regridding routines can now support non-global grids
+- Now enable data compression in netCDF-4 output
+- Fixed bug in computation of local time in routine
+- HEMCO diagnostic and restart files now have an `unlimited` time dimension
+- All internal timestamp variables are now `REAL*8`
+- New option to define species-specific scale factors that are applied across all inventories, categories, hierarchies, and extensions
+- New option to use mathematical expressions in `HEMCO_Config.rc`
+- Regridding routines can now support non-global grids
 
 ## [2.0.004] - 2017-01-26
 ### Added
-  - New passive tracer module
-  - [Improve write speed of netCDF output files
+- New passive tracer module
+- Improve write speed of netCDF output files
 
 ## [2.0.003] - 2016-10-16
 ### Added
-  - New option `DiagnRefTime` (specfies reference time in created
-    netCDF files)
-  - Fix missing pointer in call to `HCO_CalcVertRegrid`
-  - Bug fix: Prevent HEMCO from writing restart files more than once
-  - Now uses updated timezones mask file.
-  - Now accepts scale factors for extension fields.
-  - New options to emit 2D fields across multiple vertical levels
-
-### Changed
-  - In `hcox_paranox_mod.F90`: Archive deposition flux as a
-    positive number to avoid negative values propagating.
-  - The HEMCO state object (`HcoState`) now must be passed to each routine.
-  - Updated the passive tracer code.
+- New option `DiagnRefTime` (specfies reference time in created netCDF files)
+- Fix missing pointer in call to `HCO_CalcVertRegrid`
+- Bug fix: Prevent HEMCO from writing restart files more than once
+- Now uses updated timezones mask file.
+- Now accepts scale factors for extension fields.
+- New options to emit 2D fields across multiple vertical levels
+
+### Changed
+- In `hcox_paranox_mod.F90`: Archive deposition flux as a positive number to avoid negative values propagating.
+- The HEMCO state object (`HcoState`) now must be passed to each routine.
+- Updated the passive tracer code.
 
 ## [1.1.016] - 2015-12-14
 ### Added
-  - New HEMCO standalone run directory
+- New HEMCO standalone run directory
 
 ## [1.1.015] - 2015-12-07
 ### Added
-  - Bug fix in GEOS5 -> GEOS-4 regridding
-  - Bug fix in syncing the MEGAN LAI_PREVDAY variable
+- Bug fix in GEOS5 -> GEOS-4 regridding
+- Bug fix in syncing the MEGAN LAI_PREVDAY variable
 
 ## [1.1.014] - 2015-11-23
 ### Added
-  - Bug fix when interpolating/averaging between multiple files.
+- Bug fix when interpolating/averaging between multiple files.
 
 ## [1.1.013] - 2015-11-19
 ### Added
-  - Now allow mask grid points
+- Now allow mask grid points
 
 ## [1.1.012] - 2015-11-06
 ### Added
-  - Now treat MEGAN restart variables as running averages
-  - Bug fix: make sure that sea salt aerosol calculations work on
-    curvilinear grids
-  - New option `DiagnTimeStamp` to control diagnostics time stamp format
-  - Bug fix: restrict day to last day of month when searching for file
-    names.
-
-### Changed
-  - The `SeaFlux` extension now uses HEMCO landtypes instead of land
-    fraction
+- Now treat MEGAN restart variables as running averages
+- Bug fix: make sure that sea salt aerosol calculations work on curvilinear grids
+- New option `DiagnTimeStamp` to control diagnostics time stamp format
+- Bug fix: restrict day to last day of month when searching for file names.
+
+### Changed
+- The `SeaFlux` extension now uses HEMCO landtypes instead of land fraction
 
 ## [1.1.011] - 2015-10-14
 ### Added
-  - Now allow horizontal coordinates `longitude` and `latitude`
-  - New time flags `EF` and `RF` to force exit if field not found
-    for current simulation datetime
-  - Bug fix in `Seaflux` extension: pull variables out of parallel loop.
+- Now allow horizontal coordinates `longitude` and `latitude`
+- New time flags `EF` and `RF` to force exit if field not found for current simulation datetime
+- Bug fix in `Seaflux` extension: pull variables out of parallel loop.
 
 ## [1.1.010] - 2015-09-22
 ### Added
-  - HEMCO can now read any additional (arbitrary) dimension.
+- HEMCO can now read any additional (arbitrary) dimension.
 
 ## [1.1.009] - 2015-09-10
 ### Added
-  - Bug fixes to allow specifying flexible diagnostics output
+- Bug fixes to allow specifying flexible diagnostics output
     frequencies.
 
 ## [1.1.008] - 2015-07-06
 ### Added
-  - Bug fix in `hcoi_standalone_mod.F90`: make sure current date and
-    simulation end date are properly calculated
-  - Make sure that negative emissions are correctly passed to hierarchy
-    level diagnostics
-  - Bug fix: When reading a data field, check if diagnostics container
-    with the same name exist and write data into it.
+- Bug fix in `hcoi_standalone_mod.F90`: make sure current date and simulation end date are properly calculated
+- Make sure that negative emissions are correctly passed to hierarchy level diagnostics
+- Bug fix: When reading a data field, check if diagnostics container with the same name exist and write data into it.
 
 ## [1.1.007] - 2015-07-06
 ### Added
-  - Grid edges can now be explicitly given in HEMCO standalone model
+- Grid edges can now be explicitly given in HEMCO standalone model
 
 ## [1.1.006] - 2015-07-01
 ### Added
-  - Aerocom, CH4, FINN, GFED, and soil NOx extensions now accept scale
-    fields
-  - Bug fix: diagnostics update can now span multiple diagnostics levels
+- Aerocom, CH4, FINN, GFED, and soil NOx extensions now accept scale fields
+- Bug fix: diagnostics update can now span multiple diagnostics levels
 
 ## [1.1.005] - 2015-06-09
 ### Added
-  - Now also build HEMCO standalone executable
-  - New extension module `hcox_aerocom_mod.F90`
-  - Capability to emit 2D data into levels other than the surface
-  - Bug fix: Avoid out of bounds errors in `MEGAN_Mono` extension
-  - Bug fix: Restore archiving biogenic CO emissions form monoterpenes
-
-### Changed
-  - Now ensure that longitudes fall within the range -180 to 180, for
-    COARDS compliance.
-  - Unit strings `%` and `percent` are now treated as unitless.
+- Now also build HEMCO standalone executable
+- New extension module `hcox_aerocom_mod.F90`
+- Capability to emit 2D data into levels other than the surface
+- Bug fix: Avoid out of bounds errors in `MEGAN_Mono` extension
+- Bug fix: Restore archiving biogenic CO emissions form monoterpenes
+
+### Changed
+- Now ensure that longitudes fall within the range -180 to 180, for COARDS compliance.
+- Unit strings `%` and `percent` are now treated as unitless.
 
 ## [1.1.004] - 2015-05-20
 ### Added
-  - New capability to apply scale factors to meteorological fields.
-  - Bug fix: Now allow FINN biomass emission diagnostics to be archived.
-  - Extra flexibility to the definition of the vertical dimension used
-    in `HEMCO_Config.rc` (i.e. attribute `SrcDim`).
-
-### Changed
-  - Base emissions can now have a dynamic number of scale factors (used
-    to be limited to a fixed number).
-  - Now compute `SUNCOS` and `SUNCOS - 5` in the PARANOX extension
-    instead of reading these as restarrt fields.
+- New capability to apply scale factors to meteorological fields.
+- Bug fix: Now allow FINN biomass emission diagnostics to be archived.
+- Extra flexibility to the definition of the vertical dimension used in `HEMCO_Config.rc` (i.e. attribute `SrcDim`).
+
+### Changed
+- Base emissions can now have a dynamic number of scale factors (used to be limited to a fixed number).
+- Now compute `SUNCOS` and `SUNCOS - 5` in the PARANOX extension instead of reading these as restarrt fields.
 
 ## [1.1] - 2015-04-16
 ### Added
-  - Various updates to PARANOX:
-    - Bug fix in calculation of H2O ambient air concentration'
- - Bug fix in computation of solar zenith angle for the current date
-      calculation of the current date SZA;
-    - Loss fluxes of O3 and HNO3 are now passed in kg/m2/s via the
-        HEMCO diagnostics instead of converting them to a deposition
-        velocity (and then recalculating a flux from this value);
-    -  The SUNCOS values for the previous 5 hours are now saved out to
-        the HEMCO restart file.
-        e.g.:
-  - Diagnostic collections are now organized in a linked list.
-  - Masks can now be treated as fractions (instead of binary values).
-  - Various updates to the HEMCO standalone code
-  - Modifications to on/off switches in `HEMCO_Config.rc`:
-    - Extension names can be used as switches
- - Multiple switches can be combined with `.or`
-
-### Changed
-  - HEMCO has now two run phases:
-  - Phase 1 reads the HEMCO list
-  - Phase 2 calculates emissions.
-  - Environmental fields used by HEMCO (stored in the `ExtState`
-    object) can now be read directly from disk.
-  - Various updates to the HEMCO standalone code
-  - Modifications to on/off switches in the HEMCO configuration file
+- Various updates to PARANOX:
+  - Bug fix in calculation of H2O ambient air concentration'
+  - Bug fix in computation of solar zenith angle for the current date calculation of the current date SZA;
+  - Loss fluxes of O3 and HNO3 are now passed in kg/m2/s via the HEMCO diagnostics instead of converting them to a deposition velocity (and then recalculating a flux from this value);
+  -  The SUNCOS values for the previous 5 hours are now saved out to the HEMCO restart file.
+- Diagnostic collections are now organized in a linked list.
+- Masks can now be treated as fractions (instead of binary values).
+- Various updates to the HEMCO standalone code
+- Modifications to on/off switches in `HEMCO_Config.rc`:
+  - Extension names can be used as switches
+  - Multiple switches can be combined with `.or`
+
+### Changed
+- HEMCO has now two run phases:
+- Phase 1 reads the HEMCO list
+- Phase 2 calculates emissions.
+- Environmental fields used by HEMCO (stored in the `ExtState` object) can now be read directly from disk.
+- Various updates to the HEMCO standalone code
+- Modifications to on/off switches in the HEMCO configuration file
 
 ## [1.0] - 2014-11-07
 Initial HEMCO release
 
 ### Added
-  - Bug fix: Prevent seg fault when emissions are turned off
-  - Bug fixes for the BIOGENIC_OCPI diagnostic
-  - Bug fixes in the computation of alkalinity
-  - PARANOx updates:
-  - Can now read the lookup table from netCDF or ASCII format
-  - Wind speed is now accounted for in the parameterization
-  - Dry deposition of N is included va loss of HNO3.
-  - Total tropospheric column mass is used to calculate dry
-    deposition frequencies.
-  - Local times can now be calculated based on a time zone map (at 1x1
-    degree resolution).
-  - Non-emissions data may now be specified in `HEMCO_Config.rc` by
-   setting the extension number to the wildcard (`*`) character.
-  - New MAP_A2A horizontal regridding algorithm
-  - The `R` time cycling option will cause HEMCO only to read data
-    that is within the specified time range
-  - Entries in the `HEMCO_Config.rc` file may now be grouped into
-    collections
-  - Minor updates in the HEMCO-to-GEOS-Chem interface
-  - UV albedo data is now read by HEMCO as a non-emissions data set.
-  - Included GFED4 biomass burning as an extension.
-  - Nested configuration files are now allowed
-  - Added the capability to exclude collections with `.not.`
-  - Added `hco_restart_mod.F90` to define and obtain HEMCO restart
-    variables
-  - Vertical mapping between 72 and 47 level GEOS-Chem grids
-  - The MEGAN extension can now read initial data from a HEMCO restart
-    file
-  - Index-sorted data can now be read from an ASCII file and mapped
-    onto athe simulation grid
-
-### Changed
-  - Treat OCPI, OCPO, BCPI, and BCPO separately
-  - Stratospheric production and loss are read as non-emissions data
-  - Multiple emissions categories can now be assigned to each
-    emissions field
-  - Extension switches has been moved to the beginning of
-    `HEMCO_Config.rc`
-  - `Verbose` is no longer a logical switch but a number between 0 and 3
-  - Masks can now be applied to scale factors
-
-### Removed
-  - Extension data has been removed from `HEMCO_Config.rc`.  This is
-    now a subsection of `Base Emissions`.+- Bug fix: Prevent seg fault when emissions are turned off
+- Bug fixes for the BIOGENIC_OCPI diagnostic
+- Bug fixes in the computation of alkalinity
+- PARANOx updates:
+- Can now read the lookup table from netCDF or ASCII format
+- Wind speed is now accounted for in the parameterization
+- Dry deposition of N is included va loss of HNO3.
+- Total tropospheric column mass is used to calculate dry deposition frequencies.
+- Local times can now be calculated based on a time zone map (at 1x1 degree resolution).
+- Non-emissions data may now be specified in `HEMCO_Config.rc` by setting the extension number to the wildcard (`*`) character.
+- New MAP_A2A horizontal regridding algorithm
+- The `R` time cycling option will cause HEMCO only to read data that is within the specified time range
+- Entries in the `HEMCO_Config.rc` file may now be grouped into collections
+- Minor updates in the HEMCO-to-GEOS-Chem interface
+- UV albedo data is now read by HEMCO as a non-emissions data set.
+- Included GFED4 biomass burning as an extension.
+- Nested configuration files are now allowed
+- Added the capability to exclude collections with `.not.`
+- Added `hco_restart_mod.F90` to define and obtain HEMCO restart variables
+- Vertical mapping between 72 and 47 level GEOS-Chem grids
+- The MEGAN extension can now read initial data from a HEMCO restart file
+- Index-sorted data can now be read from an ASCII file and mapped onto the simulation grid
+
+### Changed
+- Treat OCPI, OCPO, BCPI, and BCPO separately
+- Stratospheric production and loss are read as non-emissions data
+- Multiple emissions categories can now be assigned to each emissions field
+- Extension switches has been moved to the beginning of `HEMCO_Config.rc`
+- `Verbose` is no longer a logical switch but a number between 0 and 3
+- Masks can now be applied to scale factors
+
+### Removed
+- Extension data has been removed from `HEMCO_Config.rc`.  This is now a subsection of `Base Emissions`.