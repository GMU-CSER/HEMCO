--- conflicted
+++ resolved
@@ -5,9 +5,8 @@
 The format is based on [Keep a Changelog](https://keepachangelog.com/en/1.0.0/),
 and this project adheres to [Semantic Versioning](https://semver.org/spec/v2.0.0.html).
 
-## [Unreleased 3.6.0]
-### Added
-<<<<<<< HEAD
+## [Unreleased 3.7.0]
+### Added
   - HEMCO extensions now display a first-time message, whether `Verbose` is `true` or `false`.
 
 ### Changed
@@ -17,7 +16,9 @@
 ### Removed
   - Warnings is now removed from `run/HEMCO_sa_Config.rc` and
     `run/HEMCO_Config.rc.sample` 
-=======
+
+## [Unreleased 3.6.0]
+### Added
   - Added MAPL_ESMF compiler option for use with GCHP and GEOS
   - New "Parallelize GEOS-Chem and HEMCO source code" guide on ReadTheDocs
   - Updated documentation describing a masking error that can happen when performing simulations with cropped horizontal grids
@@ -34,7 +35,6 @@
 ### Removed
   - Removed old kludge for MAPL missing data if applying mask
   - Removed ExtState field for water-land-ice index (WLI)
->>>>>>> e04105d7
 
 ## [3.5.2] - 2022-11-29
 ### Added
