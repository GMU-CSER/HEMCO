--- conflicted
+++ resolved
@@ -5,8 +5,7 @@
 The format is based on [Keep a Changelog](https://keepachangelog.com/en/1.0.0/),
 and this project adheres to [Semantic Versioning](https://semver.org/spec/v2.0.0.html).
 
-<<<<<<< HEAD
-## Unreleased [3.5.2]
+## [3.5.2] - 2022-11-29
 ### Added
   - Added sanitizer option for detecting memory leaks in HEMCO
     standalone during build
@@ -16,24 +15,15 @@
   - Replaced placeholder error messages in
     `src/Core/hco_config_mod.F90` with more informational messages
     (often including the line of the HEMCO_Config.rc in the printout)
-
-=======
-## [Unreleased 3.5.2]
-### Changed
-- Added improved documentation for time cycle flag `EFYO` in ReadTheDocs
-
-## [3.5.1] - 2022-11-03
->>>>>>> a16a0f53
+  - Added improved documentation for time cycle flag `EFYO` in ReadTheDocs
+
 ### Fixed
   - Removed memory leaks that were identified by the code sanitizer
 
-<<<<<<< HEAD
 ## [3.5.1] - 2022-11-03
 ### Fixed
   - Changed Inst%NP to Inst%NumP in HCOX_Seasalt_Mod for CESM compatibility
 
-=======
->>>>>>> a16a0f53
 ## [3.5.0] - 2022-09-19
 ### Added
   - Support for MAPL 2.16 (needed by GCHP and GEOS)
