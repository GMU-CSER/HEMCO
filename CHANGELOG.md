--- conflicted
+++ resolved
@@ -5,7 +5,6 @@
 The format is based on [Keep a Changelog](https://keepachangelog.com/en/1.0.0/),
 and this project adheres to [Semantic Versioning](https://semver.org/spec/v2.0.0.html).
 
-<<<<<<< HEAD
 ## [Unreleased 3.7.1] - TBD
 ### Changed
 - Updated version numbers to 3.7.1
@@ -23,10 +22,7 @@
 - Fixed incorrect `XMIN`, `XMAX` values in  `HEMCO_sa_Grid.025x03125.rc` and `HEMCO_sa_Grid.05x0625.rc`
 - Fixed line length too long for the `GC_72_EDGE_SIGMA` variable in `src/Core/hcoio_read_std_mod.F90`
 
-## [Unreleased 3.7.0] - TBD
-=======
 ## [3.7.0] - 2023-10-05
->>>>>>> d870f321
 ### Added
 - HEMCO extensions now display a first-time message, whether `Verbose` is `true` or `false`.
 - Added 'src/Shared/NcdfUtil/README.md` file directing users to look for netCDF utility scripts at https://github.com/geoschem/netcdf-scripts
