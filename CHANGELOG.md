--- conflicted
+++ resolved
@@ -5,8 +5,7 @@
 The format is based on [Keep a Changelog](https://keepachangelog.com/en/1.0.0/),
 and this project adheres to [Semantic Versioning](https://semver.org/spec/v2.0.0.html).
 
-## [Unreleased 3.6.1]
-<<<<<<< HEAD
+## [3.6.1] - 2023-03-01
 ### Added
   - GEOS-only updates
   - Removed several memory leaks in HEMCO Core and Standalone routines
@@ -14,8 +13,6 @@
 ### Changed
   - Simplified Github issue and pull request templates
   - Throw an error if input calendar is not supported
-=======
->>>>>>> e7f1f857
 
 ## [3.6.0] - 2023-02-01
 ### Added
