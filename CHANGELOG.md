# Changelog

All notable changes to this project will be documented in this file.

The format is based on [Keep a Changelog](https://keepachangelog.com/en/1.0.0/),
and this project adheres to [Semantic Versioning](https://semver.org/spec/v2.0.0.html).

<<<<<<< HEAD
## [Unreleased] - TBD
### Changed
- Now allow up to 10 nested brackets (`((( )))`) in the `HEMCO_Config.rc` file
=======
## [3.8.1] - TBD
### Fixed
- Limit volcano climatology file read message to root core
>>>>>>> 1115ce2d

## [3.8.0] - 2024-02-07
### Changed
- Updated TOMAS_Jeagle sea salt extension

### Fixed
- Updated IsModelLevel check for CESM and WRF-GC
- Interpolation error for 8-day MODIS LAI files (removed month loop in `GetIndex2Interp`)

## [3.7.2] - 2023-12-01
### Added
- Script `.release/changeVersionNumbers.sh` to change version numbers before a new HEMCO release

### Changed
- Increased netCDF variable string length from 50 to 100

### Fixed
- Rename `HEMCO_Config.rc.sample` to `HEMCO_Config.rc` in `createRunDir.sh` if sample is used.
- Added fix to turn off emissions extensions when `EMISSIONS` logical is false

## [3.7.1] - 2023-10-10
### Changed
- Updated version numbers to 3.7.1
- Make Hg0 emission factors in `hcox_gfed_include_gfed4.H` multipliers  of the CO emission factor
- Removed superfluous routine `GetExtSpcVal_Dr` in `src/Core/hco_extlist_mod.F90`
- NetCDF routines in `src/Shared/NcdfUtil` now use the Fortran-90 API
- Overhauled vertical regridding `src/Core/hco_interp_mod.F90`
    - Removed `INFLATE` (but retained its behavior only for 47L -> 72L vertical regridding, warning users that this isn't recommended)
    - `ModelLev_Interpolate` is only called when the input is 47/48, 72/73, or 102/103 levels (otherwise, MESSy is used).
    - A bug that averaged the wrong number of levels in `COLLAPSE` is fixed (and edges are now sampled instead of averaged).
    - Removed the now superfluous `NC_ISMODELLEVEL` and `NC_SISIGMALEVEL` from `src/Shared/NcdfUtil/hco_ncdf_mod.F90`
    - Removed old code and references to `GEOS-4`.

### Fixed
- Fixed incorrect `XMIN`, `XMAX` values in  `HEMCO_sa_Grid.025x03125.rc` and `HEMCO_sa_Grid.05x0625.rc`
- Fixed line length too long for the `GC_72_EDGE_SIGMA` variable in `src/Core/hcoio_read_std_mod.F90`

## [3.7.0] - 2023-10-05
### Added
- HEMCO extensions now display a first-time message, whether `Verbose` is `true` or `false`.
- Added 'src/Shared/NcdfUtil/README.md` file directing users to look for netCDF utility scripts at https://github.com/geoschem/netcdf-scripts
- Added GFED4 biomass burning emissions for furans, PHEN, MVK, ISOP, ACTA, MGLY, MYLX, RCHO
- Add GEOSIT as an allowable meteorology directory name in HEMCO_Config.rc
- Added `.readthedocs.yaml` file to configure ReadTheDocs builds

### Changed
- `Verbose` is now a `true/false` variable in `run/HEMCO_sa_Config.rc` and `run/HEMCO_Config.rc.sample`
- HEMCO warnings are now only generated when `Verbose: true` is found in the HEMCO configuration file (no more numerical levels)
- Updated GFED4 emission factors for VOCs to Andreae et al. (2019)
- Refactored `hco_calc_mod.F90` to avoid computational bottlenecks (PR #201)
- Restart files are now written to the rundir `Restarts/` subdirectory
- Created a `Restarts/` subdirectory in HEMCO standalone run directories
- Added changes needed to build with NAG compiler
- Renamed Be7Strat and Be10Strat to Be7s and Be10s for consistency with GMAO's TR_GridComp
- Updated ReadTheDocs documentation about time cycle options `RFY`, `RFY3`
- Updated ReadTheDocs documentation about the `HEMCO_Diagn.rc` file
- Updated `AUTHORS.txt` for GEOS-Chem 14.2.0 and HEMCO 3.7.0
- Updated formatting in `README.md`
- Updated title and links to badges in `README.md`
- Updated version number to 3.7.0

### Fixed
- Do not read masks if the filename is `-` (non-ESMF environments only)
- Always assume partial coverage when reading masks in an ESMF environment (#163)
- Increased the string length for reading lines from HEMCO grid file to fix error in global 0.25x0.3125 standalone simulations

### Removed
- Warnings is now removed from `run/HEMCO_sa_Config.rc` and `run/HEMCO_Config.rc.sample`
- Removed the `src/Shared/NcdfUtil/perl` folder

## [3.6.3] - 2023-09-15
### Fixed
- Fixed nvhpc compiler error in CESM by reducing line length of `GC_72_EDGE_SIGMA` assignment

## [3.6.2] - 2023-03-02
### Added
- Added `.github/config.yml` with settings for the issue chooser page

### Changed
- Replace `description:` with `about:` in GitHub issue templates
- The PR template is now `.github/PULL_REQUEST_TEMPLATE.md`

### Fixed
- Now point to proper commit of the `geos-chem-shaed-docs` submodule

## [3.6.1] - 2023-03-01
### Added
- GEOS-only updates
- Removed several memory leaks in HEMCO Core and Standalone routines

### Changed
- Simplified Github issue and pull request templates
- Throw an error if input calendar is not supported

## [3.6.0] - 2023-02-01
### Added
- Added MAPL_ESMF compiler option for use with GCHP and GEOS
- New "Parallelize GEOS-Chem and HEMCO source code" guide on ReadTheDocs
- Updated documentation describing a masking error that can happen when performing simulations with cropped horizontal grids

### Changed
- Set HCO_MISSVAL to MAPL missing value (1e15) if using GCHP or GEOS
- Use fraction surface type inputs instead of ExtState%WLI
- The version number in docs/source/conf.py is now 3.6.0
- Updated compilation output splash screen in compiling.rst ReadTheDocs file

### Fixed
- Bug fix for inserting hard breaks in hemco-config.rst ReadTheDocs file

### Removed
- Removed old kludge for MAPL missing data if applying mask
- Removed ExtState field for water-land-ice index (WLI)

## [3.5.2] - 2022-11-29
### Added
- Added sanitizer option for detecting memory leaks in HEMCO standalone during build

### Changed
- Remove unused, commented-out code in `src/Extensions/hcox_dustdead_mod.F`
- Replaced placeholder error messages in `src/Core/hco_config_mod.F90` with more informational messages (often including the line of the HEMCO_Config.rc in the printout)
- Added improved documentation for time cycle flag `EFYO` in ReadTheDocs

### Fixed
- Removed memory leaks that were identified by the code sanitizer

## [3.5.1] - 2022-11-03
### Fixed
- Changed Inst%NP to Inst%NumP in HCOX_Seasalt_Mod for CESM compatibility

## [3.5.0] - 2022-09-19
### Added
- Support for MAPL 2.16 (needed by GCHP and GEOS)
- Bug fix for HEMCO standalone run directory creation
- Bug fix: If HEMCO masks are specified as `lon1/lat1/lon2/lat2`, then don't try to read from disk
- Documentation from the GEOS-Chem wiki (now on ReadTheDocs)
- Badges for the ReadTheDocs front page
- Bug fix for masking issues in MPI environment (for WRF, CESM)
- Mapping of CAM-Chem species to GFED4 (for CESM)
- New documentation for hemco.readthedocs.io, migrated from GC wiki
- Updated documentation on vertical regridding behavior

### Changed
- Ignore non-printing characters (e.g. tabs) when reading `HEMCO_Config.rc`. This had caused a bug in GCHP.
- Updated module names for MAPL 2.16 upgrade
- "Diagnostic counter zero" warning is now printed at warning level 2 (instead of 1)
- `OFFLINE_BIOGENICVOC` emissions in MEGAN now include species MOH

## [3.4.0] - 2022-05-02
### Added
- Make sure each routine exits HEMCO with an error message (even if a placeholder message is used)
- Fixed syntax error in `hcox_tomas_dustdead_mod.F`
- GCHP bug fix: revert to all zeros in criteria for restart field not filled
- Several fixes for OpenMP parallelization and numerical stability
- Bug fix: Prevent out-of-bounds error in HEMCO vertical interpolation

### Changed
- Prevent undefined variable when calculating vertical scale factor
- Set MEGAN biogenic annual emission factors to zero in before computing them
- Updated ReadTheDocs documentation

### Removed
- Retired CH4 wetlands emissions extension

## [3.3.0] - 2022-05-02
### Changed
- Updated `Extensionss/hcox_gc_RnPbBe_mod.F90` to use Zhang et al 2021 emissions (now the default)` (cf doi:0.5194/acp-21-1861-2021)

## [3.2.2] - 2021-12-01
### Changed
- Restore updating of manual HEMCO diagnostics, which had been clobbered due to a prior Git merge

## [3.2.1] - 2021-11-15
### Added
- Add patch branches to continuous integration tests
- Fix indexing of species in 'hcox_seasalt_mod.F90` when using marinePOA option

## [3.2.0] - 2021-11-15
### Added
- GCHP adjoint updates
- Add climatology input to volcano extension
- Include PET number in error message if using ESMF
- Send all HCO_ERROR messages to stderr and write from all threads

### Changed
- Modify volcano extension so that dry-run option also looks for climatology file
- Modified HEMCO diagnostics and standalone config files for consistency with GEOS-Chem updates

## [3.1.1] - 2021-09-10
### Added
- Fix to HEMCO lightning flash rate diagnostic units
- Fix HEMCO's `createRunDir.sh` script to replace additional added tokens

## [3.1.0] - 2021-09-07
### Added
- Blowing snow emissions of sea salt and sea salt bromide added to sea salt extension
- Add `HEMCO_INTERFACE` cache variable to CMake build

## [3.0.0] - 2021-01-08
### Added
- Updates to speed up HEMCO
- Updates to calculate emissions sensitivities, apply emissions scaling factors, and output adjoint diagnostics
- Support for GCAP 2.0
- Several driver programs have been added to the `src/Interfaces/` subdirectory for using HEMCO in other models
- Unify HCOIO interfaces for standard and MAPL configurations
- Updates for using HEMCO in CESM2-GC and WRF-GC
- Fixed bug where met fields were only being read in once at the start of a simulation
- Added stale bot and no-response bot to HEMCO GitHub repo
- A script for creating HEMCO standalone rundirs is now included in the `run/` folder
- CEDS GDB-MAPS is now the default anthropogenic emissions inventory

### Changed
- HEMCO source code has been split off from the GEOS-Chem repository into https://github.com/geoschem/HEMCO repository
- Source code has been reorganized
- Set and update `ExtState` before computing emissions in HEMCO standalone
- Use `HcoState%NZ` instead of `NLEV` in `hco_interp_mod.F90`
- Make sure data containers with `EFY` time cycle flag are only updated once
- CMake is now the default build system
- Update isCoards script to account for files saved out by GCHP's History component

### Removed
- Support for GNU make
- Carbon-based units for VOC species
- Hard-coded scale factors in the DustDead extension
- Duplicate `Inst%FLUXSABI` allocation in MEGAN HCO extension

## [2.2.0] - 2020-02-03
### Added
- Implemented dry-run option
- Now properly interpolate data with irregular timesteps
- New logical switches for all inventories and datasets
- New main switches for emissions, meteorology, and chemistry input
- Fixed HEMCO's time shift capability to properly accommodate units of year, month, day, hour, minute, and second
- New checks to adjust date and timestamps so they fall within physical ranges
- Now avoid running HEMCO for the end timestep of a simulation
- Now avoid running HEMCO twice on the first timestep of a simulation
- New `RFY3` time cycle option (3 hour input)

### Changed
- Now use semantic versioning (X.Y.Z)
- Restore reading CHLR fields for marine POA simulations
- Read met fields daily instead of hourly to improve file I/O

## [2.1.012] - 2019-04-01
### Added
- Bug fixes for HEMCO interpolation
- Updates from the NASA/GEOS development branch
- New option to always use the simulation year for specified fields
- Updates to the volcanic emissions extension

### Changed
- Bug fix: Prevent zero emissions for `MEGAN_Mono` extension

## [2.1.010] - 2019-10-05
### Added
- Bug fix: Read data with the "E" cycle flag just once
- Bug fix for collapsing model levels to reduced grid
- New `CS` time cycle option

### Changed
- Fixed unit conversion in `HCO_UNIT_GetAreaScal`

## [2.1.009] - 2018-09-13
### Added
- Wrap HEMCO extensions into instances

## [2.1.008] - 2018-08-08
### Added
- Bug fix: respect range/exact flag for 1D values set in `HEMCO_Config.rc`

## [2.1.007] - 2018-07-18
### Added
- Bug fix in `E` (exact) time cycling optiion
- Now stop with error if multiple containers have the same
- Bug fix for distributing emissions in the vertical dimension
- New error checks in the HEMCO standalone module
- Bug fix for `ifort` compiler in soil NOx extension

### Removed
- Null string character from netCDF unit string

## [2.1.006] - 2018-06-10
### Added
- CH4 emissions from wetlands now uses category #1
- CH4 emissions from rice now uses category #2
- Unit `mol/mol` has beeeen added to the list of unitless quantities.

## [2.1.005] - 2018-01-27
### Added
- Option to emit into the layer height read from netCDF file

## [2.1.004] - 2017-12-30
### Added
- Updates to remove possible issues and excessive print statements when operating in GEOS environment
- Fixed possible tracer ID mismatch in sea salt extension
- New option to normalize MEGAN LAI, HEMCO diagnostics
- Now write multiple time slices into one file
- New error trap in `hcox_dustginoux)mod.F90` to avoid seg faults
- Bug fix in reference time code

## [2.1.003] - 2017-07-19
### Added
- Now normalize MEGAN LAI by plant functional type.

## [2.1.002] - 2017-07-17
### Added
- Enable tokens within math functions

## [2.1.001] - 2017-05-16
### Added
- Now enable data compression in netCDF-4 output
- Fixed bug in computation of local time in routine
- HEMCO diagnostic and restart files now have an `unlimited` time dimension
- All internal timestamp variables are now `REAL*8`
- New option to define species-specific scale factors that are applied across all inventories, categories, hierarchies, and extensions
- New option to use mathematical expressions in `HEMCO_Config.rc`
- Regridding routines can now support non-global grids

## [2.0.004] - 2017-01-26
### Added
- New passive tracer module
- Improve write speed of netCDF output files

## [2.0.003] - 2016-10-16
### Added
- New option `DiagnRefTime` (specfies reference time in created netCDF files)
- Fix missing pointer in call to `HCO_CalcVertRegrid`
- Bug fix: Prevent HEMCO from writing restart files more than once
- Now uses updated timezones mask file.
- Now accepts scale factors for extension fields.
- New options to emit 2D fields across multiple vertical levels

### Changed
- In `hcox_paranox_mod.F90`: Archive deposition flux as a positive number to avoid negative values propagating.
- The HEMCO state object (`HcoState`) now must be passed to each routine.
- Updated the passive tracer code.

## [1.1.016] - 2015-12-14
### Added
- New HEMCO standalone run directory

## [1.1.015] - 2015-12-07
### Added
- Bug fix in GEOS5 -> GEOS-4 regridding
- Bug fix in syncing the MEGAN LAI_PREVDAY variable

## [1.1.014] - 2015-11-23
### Added
- Bug fix when interpolating/averaging between multiple files.

## [1.1.013] - 2015-11-19
### Added
- Now allow mask grid points

## [1.1.012] - 2015-11-06
### Added
- Now treat MEGAN restart variables as running averages
- Bug fix: make sure that sea salt aerosol calculations work on curvilinear grids
- New option `DiagnTimeStamp` to control diagnostics time stamp format
- Bug fix: restrict day to last day of month when searching for file names.

### Changed
- The `SeaFlux` extension now uses HEMCO landtypes instead of land fraction

## [1.1.011] - 2015-10-14
### Added
- Now allow horizontal coordinates `longitude` and `latitude`
- New time flags `EF` and `RF` to force exit if field not found for current simulation datetime
- Bug fix in `Seaflux` extension: pull variables out of parallel loop.

## [1.1.010] - 2015-09-22
### Added
- HEMCO can now read any additional (arbitrary) dimension.

## [1.1.009] - 2015-09-10
### Added
- Bug fixes to allow specifying flexible diagnostics output frequencies.

## [1.1.008] - 2015-07-06
### Added
- Bug fix in `hcoi_standalone_mod.F90`: make sure current date and simulation end date are properly calculated
- Make sure that negative emissions are correctly passed to hierarchy level diagnostics
- Bug fix: When reading a data field, check if diagnostics container with the same name exist and write data into it.

## [1.1.007] - 2015-07-06
### Added
- Grid edges can now be explicitly given in HEMCO standalone model

## [1.1.006] - 2015-07-01
### Added
- Aerocom, CH4, FINN, GFED, and soil NOx extensions now accept scale fields
- Bug fix: diagnostics update can now span multiple diagnostics levels

## [1.1.005] - 2015-06-09
### Added
- Now also build HEMCO standalone executable
- New extension module `hcox_aerocom_mod.F90`
- Capability to emit 2D data into levels other than the surface
- Bug fix: Avoid out of bounds errors in `MEGAN_Mono` extension
- Bug fix: Restore archiving biogenic CO emissions form monoterpenes

### Changed
- Now ensure that longitudes fall within the range -180 to 180, for COARDS compliance.
- Unit strings `%` and `percent` are now treated as unitless.

## [1.1.004] - 2015-05-20
### Added
- New capability to apply scale factors to meteorological fields.
- Bug fix: Now allow FINN biomass emission diagnostics to be archived.
- Extra flexibility to the definition of the vertical dimension used in `HEMCO_Config.rc` (i.e. attribute `SrcDim`).

### Changed
- Base emissions can now have a dynamic number of scale factors (used to be limited to a fixed number).
- Now compute `SUNCOS` and `SUNCOS - 5` in the PARANOX extension instead of reading these as restarrt fields.

## [1.1] - 2015-04-16
### Added
- Various updates to PARANOX:
  - Bug fix in calculation of H2O ambient air concentration'
  - Bug fix in computation of solar zenith angle for the current date calculation of the current date SZA;
  - Loss fluxes of O3 and HNO3 are now passed in kg/m2/s via the HEMCO diagnostics instead of converting them to a deposition velocity (and then recalculating a flux from this value);
  -  The SUNCOS values for the previous 5 hours are now saved out to the HEMCO restart file.
- Diagnostic collections are now organized in a linked list.
- Masks can now be treated as fractions (instead of binary values).
- Various updates to the HEMCO standalone code
- Modifications to on/off switches in `HEMCO_Config.rc`:
  - Extension names can be used as switches
  - Multiple switches can be combined with `.or`

### Changed
- HEMCO has now two run phases:
- Phase 1 reads the HEMCO list
- Phase 2 calculates emissions.
- Environmental fields used by HEMCO (stored in the `ExtState` object) can now be read directly from disk.
- Various updates to the HEMCO standalone code
- Modifications to on/off switches in the HEMCO configuration file

## [1.0] - 2014-11-07
Initial HEMCO release

### Added
- Bug fix: Prevent seg fault when emissions are turned off
- Bug fixes for the BIOGENIC_OCPI diagnostic
- Bug fixes in the computation of alkalinity
- PARANOx updates:
- Can now read the lookup table from netCDF or ASCII format
- Wind speed is now accounted for in the parameterization
- Dry deposition of N is included va loss of HNO3.
- Total tropospheric column mass is used to calculate dry deposition frequencies.
- Local times can now be calculated based on a time zone map (at 1x1 degree resolution).
- Non-emissions data may now be specified in `HEMCO_Config.rc` by setting the extension number to the wildcard (`*`) character.
- New MAP_A2A horizontal regridding algorithm
- The `R` time cycling option will cause HEMCO only to read data that is within the specified time range
- Entries in the `HEMCO_Config.rc` file may now be grouped into collections
- Minor updates in the HEMCO-to-GEOS-Chem interface
- UV albedo data is now read by HEMCO as a non-emissions data set.
- Included GFED4 biomass burning as an extension.
- Nested configuration files are now allowed
- Added the capability to exclude collections with `.not.`
- Added `hco_restart_mod.F90` to define and obtain HEMCO restart variables
- Vertical mapping between 72 and 47 level GEOS-Chem grids
- The MEGAN extension can now read initial data from a HEMCO restart file
- Index-sorted data can now be read from an ASCII file and mapped onto the simulation grid

### Changed
- Treat OCPI, OCPO, BCPI, and BCPO separately
- Stratospheric production and loss are read as non-emissions data
- Multiple emissions categories can now be assigned to each emissions field
- Extension switches has been moved to the beginning of `HEMCO_Config.rc`
- `Verbose` is no longer a logical switch but a number between 0 and 3
- Masks can now be applied to scale factors

### Removed
- Extension data has been removed from `HEMCO_Config.rc`.  This is now a subsection of `Base Emissions`.<|MERGE_RESOLUTION|>--- conflicted
+++ resolved
@@ -5,15 +5,12 @@
 The format is based on [Keep a Changelog](https://keepachangelog.com/en/1.0.0/),
 and this project adheres to [Semantic Versioning](https://semver.org/spec/v2.0.0.html).
 
-<<<<<<< HEAD
 ## [Unreleased] - TBD
 ### Changed
 - Now allow up to 10 nested brackets (`((( )))`) in the `HEMCO_Config.rc` file
-=======
-## [3.8.1] - TBD
+
 ### Fixed
 - Limit volcano climatology file read message to root core
->>>>>>> 1115ce2d
 
 ## [3.8.0] - 2024-02-07
 ### Changed
