--- conflicted
+++ resolved
@@ -5,15 +5,12 @@
 The format is based on [Keep a Changelog](https://keepachangelog.com/en/1.0.0/),
 and this project adheres to [Semantic Versioning](https://semver.org/spec/v2.0.0.html).
 
-<<<<<<< HEAD
-## [NOT YET RELEASED] - TBD
+## [Unreleased] - TBD
+### Changed
+- Increase string length for reading lines from HEMCO standalone grid file for 0.125x0.15625 global resolution
+
 ### Fixed
 - Fixed print in adjoint subroutine for getting current emissions
-=======
-## [Unreleased] - TBD
-### Changed
-- Increase string length for reading lines from HEMCO standalone grid file for 0.125x0.15625 global resolution
->>>>>>> d442a9e2
 
 ## [3.11.0] - 2025-04-18
 ### Added
