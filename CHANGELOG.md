--- conflicted
+++ resolved
@@ -5,13 +5,13 @@
 The format is based on [Keep a Changelog](https://keepachangelog.com/en/1.0.0/),
 and this project adheres to [Semantic Versioning](https://semver.org/spec/v2.0.0.html).
 
-<<<<<<< HEAD
-## [Unreleased 3.7.0]
+## [3.7.0] - 2023-10-05
 ### Added
 - HEMCO extensions now display a first-time message, whether `Verbose` is `true` or `false`.
 - Added 'src/Shared/NcdfUtil/README.md` file directing users to look for netCDF utility scripts at https://github.com/geoschem/netcdf-scripts
 - Added GFED4 biomass burning emissions for furans, PHEN, MVK, ISOP, ACTA, MGLY, MYLX, RCHO
 - Add GEOSIT as an allowable meteorology directory name in HEMCO_Config.rc
+- Added `.readthedocs.yaml` file to configure ReadTheDocs builds
 
 # Changed
 - `Verbose` is now a `true/false` variable in `run/HEMCO_sa_Config.rc` and `run/HEMCO_Config.rc.sample`
@@ -22,28 +22,21 @@
 - Created a `Restarts/` subdirectory in HEMCO standalone run directories
 - Added changes needed to build with NAG compiler
 - Renamed Be7Strat and Be10Strat to Be7s and Be10s for consistency with GMAO's TR_GridComp
-
-### Fixed
-- Do not read masks if the filename is `-` (non-ESMF environments only)
-- Always assume partial coverage when reading masks in an ESMF environment (#163)
-- Increased the string length for reading lines from HEMCO grid file to fix error in global 0.25x0.3125 standalone simulations
-
-### Removed
-- Warnings is now removed from `run/HEMCO_sa_Config.rc` and `run/HEMCO_Config.rc.sample`
-- Removed the `src/Shared/NcdfUtil/perl` folder
-=======
-## Unreleased
-### Added
-- Added `.readthedocs.yaml` file to configure ReadTheDocs builds
-
-### Changed
 - Updated ReadTheDocs documentation about time cycle options `RFY`, `RFY3`
 - Updated ReadTheDocs documentation about the `HEMCO_Diagn.rc` file
 - Updated `AUTHORS.txt` for GEOS-Chem 14.2.0 and HEMCO 3.7.0
 - Updated formatting in `README.md`
 - Updated title and links to badges in `README.md`
 - Updated version number to 3.7.0
->>>>>>> fa8f2195
+
+### Fixed
+- Do not read masks if the filename is `-` (non-ESMF environments only)
+- Always assume partial coverage when reading masks in an ESMF environment (#163)
+- Increased the string length for reading lines from HEMCO grid file to fix error in global 0.25x0.3125 standalone simulations
+
+### Removed
+- Warnings is now removed from `run/HEMCO_sa_Config.rc` and `run/HEMCO_Config.rc.sample`
+- Removed the `src/Shared/NcdfUtil/perl` folder
 
 ## [3.6.2] - 2023-03-02
 ### Added
