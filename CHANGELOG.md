--- conflicted
+++ resolved
@@ -5,7 +5,10 @@
 The format is based on [Keep a Changelog](https://keepachangelog.com/en/1.0.0/),
 and this project adheres to [Semantic Versioning](https://semver.org/spec/v2.0.0.html).
 
-<<<<<<< HEAD
+## [Unreleased 3.8.0] - TBD
+### Changed
+- Updated TOMAS_Jeagle sea salt extension
+
 ## [3.7.2] - 2023-12-01
 ### Added
 - Script `.release/changeVersionNumbers.sh` to change version numbers before a new HEMCO release
@@ -16,11 +19,6 @@
 ### Fixed
 - Rename `HEMCO_Config.rc.sample` to `HEMCO_Config.rc` in `createRunDir.sh` if sample is used.
 - Added fix to turn off emissions extensions when `EMISSIONS` logical is false
-=======
-## [Unreleased 3.8.0] - TBD
-### Changed
-- Updated TOMAS_Jeagle sea salt extension
->>>>>>> 9c04d3b5
 
 ## [3.7.1] - 2023-10-10
 ### Changed
