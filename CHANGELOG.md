--- conflicted
+++ resolved
@@ -7,11 +7,8 @@
 
 ## [Unreleased] - TBD
 ### Added
-<<<<<<< HEAD
 - Added option to enable `InvMEGAN` manual diagnostic output
-=======
 - Added supplemental guide documentation updates in the `geos-chem-shared-docs` submodule
->>>>>>> 1f5c8d35
 
 ## [3.11.0] - 2025-04-18
 ### Added
