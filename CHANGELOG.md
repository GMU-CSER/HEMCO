--- conflicted
+++ resolved
@@ -5,7 +5,6 @@
 The format is based on [Keep a Changelog](https://keepachangelog.com/en/1.0.0/),
 and this project adheres to [Semantic Versioning](https://semver.org/spec/v2.0.0.html).
 
-<<<<<<< HEAD
 ## [Unreleased 3.7.0]
 ### Added
   - HEMCO extensions now display a first-time message, whether `Verbose` is `true` or `false`.
@@ -18,7 +17,7 @@
 ### Removed
   - Warnings is now removed from `run/HEMCO_sa_Config.rc` and `run/HEMCO_Config.rc.sample`
   - Removed the `src/Shared/NcdfUtil/perl` folder
-=======
+
 ## [3.6.1] - 2023-03-01
 ### Added
   - GEOS-only updates
@@ -27,7 +26,6 @@
 ### Changed
   - Simplified Github issue and pull request templates
   - Throw an error if input calendar is not supported
->>>>>>> fb927ad9
 
 ## [3.6.0] - 2023-02-01
 ### Added
