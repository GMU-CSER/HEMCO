# Changelog

All notable changes to this project will be documented in this file.

The format is based on [Keep a Changelog](https://keepachangelog.com/en/1.0.0/),
and this project adheres to [Semantic Versioning](https://semver.org/spec/v2.0.0.html).

<<<<<<< HEAD
## [Unreleased] - TBD
### Changed
- Use `USTAR` from meteorology instead of calculating from reference 10m wind in DustDead extension
- Use USTAR from meteorology instead of calculating from reference 10m wind in DustDead extension
=======
## [3.10.2] - 2025-03-04
### Added
- Added `.zenodo.json` for auto-DOI generation upon version releases
- Added GitHub Actions tests to build and test HEMCO on Windows, macOS, and Ubuntu automatically with each submitted PR

### Changed
- Bumped `jinja2` to version 3.1.5 in `docs/requirements.txt` to fix a security issue
- Turned off map_a2a pole averaging when using CESM to avoid core-dependency in 2D emissions
- Updated ReadTheDocs documentation for AWS CLI

### Fixed
- Updated several prints to limit to root thread to reduce log redundancy when using MPI
>>>>>>> baa9ce52

## [3.10.1] - 2025-01-10
### Added
- Added optional LUN argument to ConfigInit to allow external models to pass LUN of existing log file
- Added two log LUN variables (stdLogLUN and hcoLogLUN) to HcoState%Config for stdout and HEMCO log and initialize both in ConfigInit to stdout or optional LUN (if passed)
- Added output argument LUN to HCO_LOGFILE_OPEN to update HcoState%Config%hcoLogLun to LUN of new log (if using)
- Added optional LUN argument to HCO_MSG, HCO_WARNING, and HCO_ERROR to specify log to print to
- Added special log handling for CESM to ignore LogFile entry in HEMCO_Config.rc (will get passed CAM log LUN to use instead)

### Changed
- Changed interfaces HCO_MSG, HCO_WARNING, and HCO_ERROR to each be a single subroutine that does not use HcoState%Config%Err
- Changed HCO_MSG, HCO_WARNING, and HCO_ERROR to be independent of verbose and cores
- Updated calls to HCO_MSG to send output to HcoState%Config%hcoLogLUN
- Updated calls to HCO_WARNING to print to stdout unless related to units
- Replaced usage of HCO_IsVerb with HcoState_Config%doVerbose
- Changed documentation in HCO_Error_Mod.F90 to summarize error and log handling in HEMCO
- Updated ReadTheDocs "Understand what error messages mean" supplemental guide

### Fixed
- Fixed excessive prints when using MPI
- Fixed F77 formating in hcox_dustdead_mod.F

### Removed
- Removed warnings count in HcoState%Config%Err
- Removed RC argument in HCO_WARNING
- Deleted subroutine HCO_IsVerb
- Remove print of HcoDiagn%MassScal since never set in the model
- Added ReadTheDocs documentation for the HEMCO `LogFile` setting

## [3.10.0] - 2024-11-07
### Added
- Added TSOIL1 field to `ExtState`
- Added `download_data.py` and `download_data.yml` to the `run` folder.  These will be copied into HEMCO standalone rundirs
- Added `run/cleanRunDir.sh` script to remove old output files & log files
- Added documentation for the HEMCO 3.10.0 release, including HEMCO standalone dry-run documentation

### Changed
- Added emission factors for ALK6, C4H6, EBZ, STYR, TMB for GFED and FINN biomass burning extensions
- Updated soil NOx extention to include the option to use soil temperature and parameterization based on Yi Wang et al. (ERL, 2021) instead of the temperature at 2 meters.
- Updated HEMCO standalone to print the dry-run header to the HEMCO log file unit `HcoState%Config%Err%Lun` only if the file is opened
- ReadTheDocs update: Now use GNU 12.2.0 compilers in environment file examples
- Updated `runHEMCO.sh` standalone script: Change partitions, and pipe output to log file

### Fixed
- Fixed formatting error in `.github/workflows/stale.yml` that caused the Mark Stale Issues action not to run
- Updated to `jinja2==3.1.4` in `docs/requirements.txt` (fixes a security issue)

### Removed
- Example "Scale (or zero) emissions with a rectangular mask" from ReadTheDocs. This is currently not working.

## [3.9.3] - 2024-08-13
### Fixed
- Added brackets around `exempt-issue-labels` list in `.github/workflows/stale.yml`
- Fixed incorrect pressure handling in HEMCO standalone (see issue #277)

## [3.9.2] - 2024-07-24
### Changed
- RTD updates: Converted several `:option:` tags to subsections and updated references accordingly

### Fixed
- Typos in RTD doc file `docs/source/hco_ref_guide/hemco-config.rst`

### Removed
- Manual `InvMEGAN` diagnostics from `src/Extensions/hcox_megan_mod.F90`; Activate these with `HEMCO_Diagn.rc` instead

## [3.9.1] - 2024-06-28
### Fixed
- Fixed formatting error in `.github/workflows/stale.yml` that caused the Mark Stale Issues action not to run

## [3.9.0] - 2024-05-30
### Added
- GitHub Action config file `.github/workflows/stale.yml`, which replaces StaleBot

### Removed
- GitHub config files `.github/stale.yml` and `.github/no-response.yml`

### Changed
- Converted Github issue templates into issue forms using YAML definition files
- Updated Python package versions for ReadTheDocs in `docs/requirements.txt`
- Now request Python 3.12 for ReadTheDocs builds in `.readthedocs.yaml`

## [3.8.1] - 2024-04-02
### Changed
- Now allow up to 10 nested brackets (`((( )))`) in the `HEMCO_Config.rc` file
- Now use short submodule names (i.e. w/o path) in `.gitmodules`

### Fixed
- Limit volcano climatology file read message to root core
- Updated `hco_interp_mod.F90` to handle 3D NEI emissions.

## [3.8.0] - 2024-02-07
### Changed
- Updated TOMAS_Jeagle sea salt extension

### Fixed
- Updated IsModelLevel check for CESM and WRF-GC
- Interpolation error for 8-day MODIS LAI files (removed month loop in `GetIndex2Interp`)

## [3.7.2] - 2023-12-01
### Added
- Script `.release/changeVersionNumbers.sh` to change version numbers before a new HEMCO release

### Changed
- Increased netCDF variable string length from 50 to 100

### Fixed
- Rename `HEMCO_Config.rc.sample` to `HEMCO_Config.rc` in `createRunDir.sh` if sample is used.
- Added fix to turn off emissions extensions when `EMISSIONS` logical is false

## [3.7.1] - 2023-10-10
### Changed
- Updated version numbers to 3.7.1
- Make Hg0 emission factors in `hcox_gfed_include_gfed4.H` multipliers  of the CO emission factor
- Removed superfluous routine `GetExtSpcVal_Dr` in `src/Core/hco_extlist_mod.F90`
- NetCDF routines in `src/Shared/NcdfUtil` now use the Fortran-90 API
- Overhauled vertical regridding `src/Core/hco_interp_mod.F90`
    - Removed `INFLATE` (but retained its behavior only for 47L -> 72L vertical regridding, warning users that this isn't recommended)
    - `ModelLev_Interpolate` is only called when the input is 47/48, 72/73, or 102/103 levels (otherwise, MESSy is used).
    - A bug that averaged the wrong number of levels in `COLLAPSE` is fixed (and edges are now sampled instead of averaged).
    - Removed the now superfluous `NC_ISMODELLEVEL` and `NC_SISIGMALEVEL` from `src/Shared/NcdfUtil/hco_ncdf_mod.F90`
    - Removed old code and references to `GEOS-4`.

### Fixed
- Fixed incorrect `XMIN`, `XMAX` values in  `HEMCO_sa_Grid.025x03125.rc` and `HEMCO_sa_Grid.05x0625.rc`
- Fixed line length too long for the `GC_72_EDGE_SIGMA` variable in `src/Core/hcoio_read_std_mod.F90`

## [3.7.0] - 2023-10-05
### Added
- HEMCO extensions now display a first-time message, whether `Verbose` is `true` or `false`.
- Added 'src/Shared/NcdfUtil/README.md` file directing users to look for netCDF utility scripts at https://github.com/geoschem/netcdf-scripts
- Added GFED4 biomass burning emissions for furans, PHEN, MVK, ISOP, ACTA, MGLY, MYLX, RCHO
- Add GEOSIT as an allowable meteorology directory name in HEMCO_Config.rc
- Added `.readthedocs.yaml` file to configure ReadTheDocs builds

### Changed
- `Verbose` is now a `true/false` variable in `run/HEMCO_sa_Config.rc` and `run/HEMCO_Config.rc.sample`
- HEMCO warnings are now only generated when `Verbose: true` is found in the HEMCO configuration file (no more numerical levels)
- Updated GFED4 emission factors for VOCs to Andreae et al. (2019)
- Refactored `hco_calc_mod.F90` to avoid computational bottlenecks (PR #201)
- Restart files are now written to the rundir `Restarts/` subdirectory
- Created a `Restarts/` subdirectory in HEMCO standalone run directories
- Added changes needed to build with NAG compiler
- Renamed Be7Strat and Be10Strat to Be7s and Be10s for consistency with GMAO's TR_GridComp
- Updated ReadTheDocs documentation about time cycle options `RFY`, `RFY3`
- Updated ReadTheDocs documentation about the `HEMCO_Diagn.rc` file
- Updated `AUTHORS.txt` for GEOS-Chem 14.2.0 and HEMCO 3.7.0
- Updated formatting in `README.md`
- Updated title and links to badges in `README.md`
- Updated version number to 3.7.0

### Fixed
- Do not read masks if the filename is `-` (non-ESMF environments only)
- Always assume partial coverage when reading masks in an ESMF environment (#163)
- Increased the string length for reading lines from HEMCO grid file to fix error in global 0.25x0.3125 standalone simulations

### Removed
- Warnings is now removed from `run/HEMCO_sa_Config.rc` and `run/HEMCO_Config.rc.sample`
- Removed the `src/Shared/NcdfUtil/perl` folder

## [3.6.3] - 2023-09-15
### Fixed
- Fixed nvhpc compiler error in CESM by reducing line length of `GC_72_EDGE_SIGMA` assignment

## [3.6.2] - 2023-03-02
### Added
- Added `.github/config.yml` with settings for the issue chooser page

### Changed
- Replace `description:` with `about:` in GitHub issue templates
- The PR template is now `.github/PULL_REQUEST_TEMPLATE.md`

### Fixed
- Now point to proper commit of the `geos-chem-shaed-docs` submodule

## [3.6.1] - 2023-03-01
### Added
- GEOS-only updates
- Removed several memory leaks in HEMCO Core and Standalone routines

### Changed
- Simplified Github issue and pull request templates
- Throw an error if input calendar is not supported

## [3.6.0] - 2023-02-01
### Added
- Added MAPL_ESMF compiler option for use with GCHP and GEOS
- New "Parallelize GEOS-Chem and HEMCO source code" guide on ReadTheDocs
- Updated documentation describing a masking error that can happen when performing simulations with cropped horizontal grids

### Changed
- Set HCO_MISSVAL to MAPL missing value (1e15) if using GCHP or GEOS
- Use fraction surface type inputs instead of ExtState%WLI
- The version number in docs/source/conf.py is now 3.6.0
- Updated compilation output splash screen in compiling.rst ReadTheDocs file

### Fixed
- Bug fix for inserting hard breaks in hemco-config.rst ReadTheDocs file

### Removed
- Removed old kludge for MAPL missing data if applying mask
- Removed ExtState field for water-land-ice index (WLI)

## [3.5.2] - 2022-11-29
### Added
- Added sanitizer option for detecting memory leaks in HEMCO standalone during build

### Changed
- Remove unused, commented-out code in `src/Extensions/hcox_dustdead_mod.F`
- Replaced placeholder error messages in `src/Core/hco_config_mod.F90` with more informational messages (often including the line of the HEMCO_Config.rc in the printout)
- Added improved documentation for time cycle flag `EFYO` in ReadTheDocs

### Fixed
- Removed memory leaks that were identified by the code sanitizer

## [3.5.1] - 2022-11-03
### Fixed
- Changed Inst%NP to Inst%NumP in HCOX_Seasalt_Mod for CESM compatibility

## [3.5.0] - 2022-09-19
### Added
- Support for MAPL 2.16 (needed by GCHP and GEOS)
- Bug fix for HEMCO standalone run directory creation
- Bug fix: If HEMCO masks are specified as `lon1/lat1/lon2/lat2`, then don't try to read from disk
- Documentation from the GEOS-Chem wiki (now on ReadTheDocs)
- Badges for the ReadTheDocs front page
- Bug fix for masking issues in MPI environment (for WRF, CESM)
- Mapping of CAM-Chem species to GFED4 (for CESM)
- New documentation for hemco.readthedocs.io, migrated from GC wiki
- Updated documentation on vertical regridding behavior

### Changed
- Ignore non-printing characters (e.g. tabs) when reading `HEMCO_Config.rc`. This had caused a bug in GCHP.
- Updated module names for MAPL 2.16 upgrade
- "Diagnostic counter zero" warning is now printed at warning level 2 (instead of 1)
- `OFFLINE_BIOGENICVOC` emissions in MEGAN now include species MOH

## [3.4.0] - 2022-05-02
### Added
- Make sure each routine exits HEMCO with an error message (even if a placeholder message is used)
- Fixed syntax error in `hcox_tomas_dustdead_mod.F`
- GCHP bug fix: revert to all zeros in criteria for restart field not filled
- Several fixes for OpenMP parallelization and numerical stability
- Bug fix: Prevent out-of-bounds error in HEMCO vertical interpolation

### Changed
- Prevent undefined variable when calculating vertical scale factor
- Set MEGAN biogenic annual emission factors to zero in before computing them
- Updated ReadTheDocs documentation

### Removed
- Retired CH4 wetlands emissions extension

## [3.3.0] - 2022-05-02
### Changed
- Updated `Extensionss/hcox_gc_RnPbBe_mod.F90` to use Zhang et al 2021 emissions (now the default)` (cf doi:0.5194/acp-21-1861-2021)

## [3.2.2] - 2021-12-01
### Changed
- Restore updating of manual HEMCO diagnostics, which had been clobbered due to a prior Git merge

## [3.2.1] - 2021-11-15
### Added
- Add patch branches to continuous integration tests
- Fix indexing of species in 'hcox_seasalt_mod.F90` when using marinePOA option

## [3.2.0] - 2021-11-15
### Added
- GCHP adjoint updates
- Add climatology input to volcano extension
- Include PET number in error message if using ESMF
- Send all HCO_ERROR messages to stderr and write from all threads

### Changed
- Modify volcano extension so that dry-run option also looks for climatology file
- Modified HEMCO diagnostics and standalone config files for consistency with GEOS-Chem updates

## [3.1.1] - 2021-09-10
### Added
- Fix to HEMCO lightning flash rate diagnostic units
- Fix HEMCO's `createRunDir.sh` script to replace additional added tokens

## [3.1.0] - 2021-09-07
### Added
- Blowing snow emissions of sea salt and sea salt bromide added to sea salt extension
- Add `HEMCO_INTERFACE` cache variable to CMake build

## [3.0.0] - 2021-01-08
### Added
- Updates to speed up HEMCO
- Updates to calculate emissions sensitivities, apply emissions scaling factors, and output adjoint diagnostics
- Support for GCAP 2.0
- Several driver programs have been added to the `src/Interfaces/` subdirectory for using HEMCO in other models
- Unify HCOIO interfaces for standard and MAPL configurations
- Updates for using HEMCO in CESM2-GC and WRF-GC
- Fixed bug where met fields were only being read in once at the start of a simulation
- Added stale bot and no-response bot to HEMCO GitHub repo
- A script for creating HEMCO standalone rundirs is now included in the `run/` folder
- CEDS GDB-MAPS is now the default anthropogenic emissions inventory

### Changed
- HEMCO source code has been split off from the GEOS-Chem repository into https://github.com/geoschem/HEMCO repository
- Source code has been reorganized
- Set and update `ExtState` before computing emissions in HEMCO standalone
- Use `HcoState%NZ` instead of `NLEV` in `hco_interp_mod.F90`
- Make sure data containers with `EFY` time cycle flag are only updated once
- CMake is now the default build system
- Update isCoards script to account for files saved out by GCHP's History component

### Removed
- Support for GNU make
- Carbon-based units for VOC species
- Hard-coded scale factors in the DustDead extension
- Duplicate `Inst%FLUXSABI` allocation in MEGAN HCO extension

## [2.2.0] - 2020-02-03
### Added
- Implemented dry-run option
- Now properly interpolate data with irregular timesteps
- New logical switches for all inventories and datasets
- New main switches for emissions, meteorology, and chemistry input
- Fixed HEMCO's time shift capability to properly accommodate units of year, month, day, hour, minute, and second
- New checks to adjust date and timestamps so they fall within physical ranges
- Now avoid running HEMCO for the end timestep of a simulation
- Now avoid running HEMCO twice on the first timestep of a simulation
- New `RFY3` time cycle option (3 hour input)

### Changed
- Now use semantic versioning (X.Y.Z)
- Restore reading CHLR fields for marine POA simulations
- Read met fields daily instead of hourly to improve file I/O

## [2.1.012] - 2019-04-01
### Added
- Bug fixes for HEMCO interpolation
- Updates from the NASA/GEOS development branch
- New option to always use the simulation year for specified fields
- Updates to the volcanic emissions extension

### Changed
- Bug fix: Prevent zero emissions for `MEGAN_Mono` extension

## [2.1.010] - 2019-10-05
### Added
- Bug fix: Read data with the "E" cycle flag just once
- Bug fix for collapsing model levels to reduced grid
- New `CS` time cycle option

### Changed
- Fixed unit conversion in `HCO_UNIT_GetAreaScal`

## [2.1.009] - 2018-09-13
### Added
- Wrap HEMCO extensions into instances

## [2.1.008] - 2018-08-08
### Added
- Bug fix: respect range/exact flag for 1D values set in `HEMCO_Config.rc`

## [2.1.007] - 2018-07-18
### Added
- Bug fix in `E` (exact) time cycling optiion
- Now stop with error if multiple containers have the same
- Bug fix for distributing emissions in the vertical dimension
- New error checks in the HEMCO standalone module
- Bug fix for `ifort` compiler in soil NOx extension

### Removed
- Null string character from netCDF unit string

## [2.1.006] - 2018-06-10
### Added
- CH4 emissions from wetlands now uses category #1
- CH4 emissions from rice now uses category #2
- Unit `mol/mol` has beeeen added to the list of unitless quantities.

## [2.1.005] - 2018-01-27
### Added
- Option to emit into the layer height read from netCDF file

## [2.1.004] - 2017-12-30
### Added
- Updates to remove possible issues and excessive print statements when operating in GEOS environment
- Fixed possible tracer ID mismatch in sea salt extension
- New option to normalize MEGAN LAI, HEMCO diagnostics
- Now write multiple time slices into one file
- New error trap in `hcox_dustginoux)mod.F90` to avoid seg faults
- Bug fix in reference time code

## [2.1.003] - 2017-07-19
### Added
- Now normalize MEGAN LAI by plant functional type.

## [2.1.002] - 2017-07-17
### Added
- Enable tokens within math functions

## [2.1.001] - 2017-05-16
### Added
- Now enable data compression in netCDF-4 output
- Fixed bug in computation of local time in routine
- HEMCO diagnostic and restart files now have an `unlimited` time dimension
- All internal timestamp variables are now `REAL*8`
- New option to define species-specific scale factors that are applied across all inventories, categories, hierarchies, and extensions
- New option to use mathematical expressions in `HEMCO_Config.rc`
- Regridding routines can now support non-global grids

## [2.0.004] - 2017-01-26
### Added
- New passive tracer module
- Improve write speed of netCDF output files

## [2.0.003] - 2016-10-16
### Added
- New option `DiagnRefTime` (specfies reference time in created netCDF files)
- Fix missing pointer in call to `HCO_CalcVertRegrid`
- Bug fix: Prevent HEMCO from writing restart files more than once
- Now uses updated timezones mask file.
- Now accepts scale factors for extension fields.
- New options to emit 2D fields across multiple vertical levels

### Changed
- In `hcox_paranox_mod.F90`: Archive deposition flux as a positive number to avoid negative values propagating.
- The HEMCO state object (`HcoState`) now must be passed to each routine.
- Updated the passive tracer code.

## [1.1.016] - 2015-12-14
### Added
- New HEMCO standalone run directory

## [1.1.015] - 2015-12-07
### Added
- Bug fix in GEOS5 -> GEOS-4 regridding
- Bug fix in syncing the MEGAN LAI_PREVDAY variable

## [1.1.014] - 2015-11-23
### Added
- Bug fix when interpolating/averaging between multiple files.

## [1.1.013] - 2015-11-19
### Added
- Now allow mask grid points

## [1.1.012] - 2015-11-06
### Added
- Now treat MEGAN restart variables as running averages
- Bug fix: make sure that sea salt aerosol calculations work on curvilinear grids
- New option `DiagnTimeStamp` to control diagnostics time stamp format
- Bug fix: restrict day to last day of month when searching for file names.

### Changed
- The `SeaFlux` extension now uses HEMCO landtypes instead of land fraction

## [1.1.011] - 2015-10-14
### Added
- Now allow horizontal coordinates `longitude` and `latitude`
- New time flags `EF` and `RF` to force exit if field not found for current simulation datetime
- Bug fix in `Seaflux` extension: pull variables out of parallel loop.

## [1.1.010] - 2015-09-22
### Added
- HEMCO can now read any additional (arbitrary) dimension.

## [1.1.009] - 2015-09-10
### Added
- Bug fixes to allow specifying flexible diagnostics output frequencies.

## [1.1.008] - 2015-07-06
### Added
- Bug fix in `hcoi_standalone_mod.F90`: make sure current date and simulation end date are properly calculated
- Make sure that negative emissions are correctly passed to hierarchy level diagnostics
- Bug fix: When reading a data field, check if diagnostics container with the same name exist and write data into it.

## [1.1.007] - 2015-07-06
### Added
- Grid edges can now be explicitly given in HEMCO standalone model

## [1.1.006] - 2015-07-01
### Added
- Aerocom, CH4, FINN, GFED, and soil NOx extensions now accept scale fields
- Bug fix: diagnostics update can now span multiple diagnostics levels

## [1.1.005] - 2015-06-09
### Added
- Now also build HEMCO standalone executable
- New extension module `hcox_aerocom_mod.F90`
- Capability to emit 2D data into levels other than the surface
- Bug fix: Avoid out of bounds errors in `MEGAN_Mono` extension
- Bug fix: Restore archiving biogenic CO emissions form monoterpenes

### Changed
- Now ensure that longitudes fall within the range -180 to 180, for COARDS compliance.
- Unit strings `%` and `percent` are now treated as unitless.

## [1.1.004] - 2015-05-20
### Added
- New capability to apply scale factors to meteorological fields.
- Bug fix: Now allow FINN biomass emission diagnostics to be archived.
- Extra flexibility to the definition of the vertical dimension used in `HEMCO_Config.rc` (i.e. attribute `SrcDim`).

### Changed
- Base emissions can now have a dynamic number of scale factors (used to be limited to a fixed number).
- Now compute `SUNCOS` and `SUNCOS - 5` in the PARANOX extension instead of reading these as restarrt fields.

## [1.1] - 2015-04-16
### Added
- Various updates to PARANOX:
  - Bug fix in calculation of H2O ambient air concentration'
  - Bug fix in computation of solar zenith angle for the current date calculation of the current date SZA;
  - Loss fluxes of O3 and HNO3 are now passed in kg/m2/s via the HEMCO diagnostics instead of converting them to a deposition velocity (and then recalculating a flux from this value);
  -  The SUNCOS values for the previous 5 hours are now saved out to the HEMCO restart file.
- Diagnostic collections are now organized in a linked list.
- Masks can now be treated as fractions (instead of binary values).
- Various updates to the HEMCO standalone code
- Modifications to on/off switches in `HEMCO_Config.rc`:
  - Extension names can be used as switches
  - Multiple switches can be combined with `.or`

### Changed
- HEMCO has now two run phases:
- Phase 1 reads the HEMCO list
- Phase 2 calculates emissions.
- Environmental fields used by HEMCO (stored in the `ExtState` object) can now be read directly from disk.
- Various updates to the HEMCO standalone code
- Modifications to on/off switches in the HEMCO configuration file

## [1.0] - 2014-11-07
Initial HEMCO release

### Added
- Bug fix: Prevent seg fault when emissions are turned off
- Bug fixes for the BIOGENIC_OCPI diagnostic
- Bug fixes in the computation of alkalinity
- PARANOx updates:
- Can now read the lookup table from netCDF or ASCII format
- Wind speed is now accounted for in the parameterization
- Dry deposition of N is included va loss of HNO3.
- Total tropospheric column mass is used to calculate dry deposition frequencies.
- Local times can now be calculated based on a time zone map (at 1x1 degree resolution).
- Non-emissions data may now be specified in `HEMCO_Config.rc` by setting the extension number to the wildcard (`*`) character.
- New MAP_A2A horizontal regridding algorithm
- The `R` time cycling option will cause HEMCO only to read data that is within the specified time range
- Entries in the `HEMCO_Config.rc` file may now be grouped into collections
- Minor updates in the HEMCO-to-GEOS-Chem interface
- UV albedo data is now read by HEMCO as a non-emissions data set.
- Included GFED4 biomass burning as an extension.
- Nested configuration files are now allowed
- Added the capability to exclude collections with `.not.`
- Added `hco_restart_mod.F90` to define and obtain HEMCO restart variables
- Vertical mapping between 72 and 47 level GEOS-Chem grids
- The MEGAN extension can now read initial data from a HEMCO restart file
- Index-sorted data can now be read from an ASCII file and mapped onto the simulation grid

### Changed
- Treat OCPI, OCPO, BCPI, and BCPO separately
- Stratospheric production and loss are read as non-emissions data
- Multiple emissions categories can now be assigned to each emissions field
- Extension switches has been moved to the beginning of `HEMCO_Config.rc`
- `Verbose` is no longer a logical switch but a number between 0 and 3
- Masks can now be applied to scale factors

### Removed
- Extension data has been removed from `HEMCO_Config.rc`.  This is now a subsection of `Base Emissions`.<|MERGE_RESOLUTION|>--- conflicted
+++ resolved
@@ -5,12 +5,11 @@
 The format is based on [Keep a Changelog](https://keepachangelog.com/en/1.0.0/),
 and this project adheres to [Semantic Versioning](https://semver.org/spec/v2.0.0.html).
 
-<<<<<<< HEAD
 ## [Unreleased] - TBD
 ### Changed
 - Use `USTAR` from meteorology instead of calculating from reference 10m wind in DustDead extension
 - Use USTAR from meteorology instead of calculating from reference 10m wind in DustDead extension
-=======
+
 ## [3.10.2] - 2025-03-04
 ### Added
 - Added `.zenodo.json` for auto-DOI generation upon version releases
@@ -23,7 +22,6 @@
 
 ### Fixed
 - Updated several prints to limit to root thread to reduce log redundancy when using MPI
->>>>>>> baa9ce52
 
 ## [3.10.1] - 2025-01-10
 ### Added
