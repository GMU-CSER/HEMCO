--- conflicted
+++ resolved
@@ -7,21 +7,18 @@
 
 ## [Unreleased 3.6.0]
 ### Added
-- Added MAPL_ESMF compiler option for use with GCHP and GEOS
-
-### Changed
-<<<<<<< HEAD
-- Set HCO_MISSVAL to MAPL missing value (1e15) if using GCHP or GEOS
-=======
-- Use fraction surface type inputs instead of ExtState%WLI
->>>>>>> df2771ee
+  - Added MAPL_ESMF compiler option for use with GCHP and GEOS
+
+### Changed
+  - Set HCO_MISSVAL to MAPL missing value (1e15) if using GCHP or GEOS
+  - Use fraction surface type inputs instead of ExtState%WLI
 
 ### Fixed
-- placeholder
+  - placeholder
 
 ### Removed
-<<<<<<< HEAD
-- Removed old kludge for MAPL missing data if applying mask
+  - Removed old kludge for MAPL missing data if applying mask
+  - Removed ExtState field for water-land-ice index (WLI)
 
 ## [3.5.2] - 2022-11-29
 ### Added
@@ -41,9 +38,6 @@
 ## [3.5.1] - 2022-11-03
 ### Fixed
   - Changed Inst%NP to Inst%NumP in HCOX_Seasalt_Mod for CESM compatibility
-=======
-- Removed ExtState field for water-land-ice index (WLI)
->>>>>>> df2771ee
 
 ## [3.5.0] - 2022-09-19
 ### Added
