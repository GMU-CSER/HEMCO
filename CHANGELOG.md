# Changelog

All notable changes to this project will be documented in this file.

The format is based on [Keep a Changelog](https://keepachangelog.com/en/1.0.0/),
and this project adheres to [Semantic Versioning](https://semver.org/spec/v2.0.0.html).

## [Unreleased] - TBD
<<<<<<< HEAD
### Added
- Added `.zenodo.json` for auto-DOI generation upon version releases
- Added GitHub Actions tests to build and test HEMCO on Windows, macOS, and Ubuntu automatically with each submitted PR

### Changed
- Bumped `jinja2` to version 3.1.5 in `docs/requirements.txt` to fix a security issue
- Turned off map_a2a pole averaging when using CESM to avoid core-dependency in 2D emissions

### Fixed
- Updated several prints to limit to root thread to reduce log redundancy when using MPI
=======
### Changed
- Updated ReadTheDocs documentation for AWS CLI
>>>>>>> 12ea6a87

## [3.10.1] - 2025-01-10
### Added
- Added optional LUN argument to ConfigInit to allow external models to pass LUN of existing log file
- Added two log LUN variables (stdLogLUN and hcoLogLUN) to HcoState%Config for stdout and HEMCO log and initialize both in ConfigInit to stdout or optional LUN (if passed)
- Added output argument LUN to HCO_LOGFILE_OPEN to update HcoState%Config%hcoLogLun to LUN of new log (if using)
- Added optional LUN argument to HCO_MSG, HCO_WARNING, and HCO_ERROR to specify log to print to
- Added special log handling for CESM to ignore LogFile entry in HEMCO_Config.rc (will get passed CAM log LUN to use instead)

### Changed
- Changed interfaces HCO_MSG, HCO_WARNING, and HCO_ERROR to each be a single subroutine that does not use HcoState%Config%Err
- Changed HCO_MSG, HCO_WARNING, and HCO_ERROR to be independent of verbose and cores
- Updated calls to HCO_MSG to send output to HcoState%Config%hcoLogLUN
- Updated calls to HCO_WARNING to print to stdout unless related to units
- Replaced usage of HCO_IsVerb with HcoState_Config%doVerbose
- Changed documentation in HCO_Error_Mod.F90 to summarize error and log handling in HEMCO
- Updated ReadTheDocs "Understand what error messages mean" supplemental guide

### Fixed
- Fixed excessive prints when using MPI
- Fixed F77 formating in hcox_dustdead_mod.F

### Removed
- Removed warnings count in HcoState%Config%Err
- Removed RC argument in HCO_WARNING
- Deleted subroutine HCO_IsVerb
- Remove print of HcoDiagn%MassScal since never set in the model
- Added ReadTheDocs documentation for the HEMCO `LogFile` setting

## [3.10.0] - 2024-11-07
### Added
- Added TSOIL1 field to `ExtState`
- Added `download_data.py` and `download_data.yml` to the `run` folder.  These will be copied into HEMCO standalone rundirs
- Added `run/cleanRunDir.sh` script to remove old output files & log files
- Added documentation for the HEMCO 3.10.0 release, including HEMCO standalone dry-run documentation

### Changed
- Added emission factors for ALK6, C4H6, EBZ, STYR, TMB for GFED and FINN biomass burning extensions
- Updated soil NOx extention to include the option to use soil temperature and parameterization based on Yi Wang et al. (ERL, 2021) instead of the temperature at 2 meters.
- Updated HEMCO standalone to print the dry-run header to the HEMCO log file unit `HcoState%Config%Err%Lun` only if the file is opened
- ReadTheDocs update: Now use GNU 12.2.0 compilers in environment file examples
- Updated `runHEMCO.sh` standalone script: Change partitions, and pipe output to log file

### Fixed
- Fixed formatting error in `.github/workflows/stale.yml` that caused the Mark Stale Issues action not to run
- Updated to `jinja2==3.1.4` in `docs/requirements.txt` (fixes a security issue)

### Removed
- Example "Scale (or zero) emissions with a rectangular mask" from ReadTheDocs. This is currently not working.

## [3.9.3] - 2024-08-13
### Fixed
- Added brackets around `exempt-issue-labels` list in `.github/workflows/stale.yml`
- Fixed incorrect pressure handling in HEMCO standalone (see issue #277)

## [3.9.2] - 2024-07-24
### Changed
- RTD updates: Converted several `:option:` tags to subsections and updated references accordingly

### Fixed
- Typos in RTD doc file `docs/source/hco_ref_guide/hemco-config.rst`

### Removed
- Manual `InvMEGAN` diagnostics from `src/Extensions/hcox_megan_mod.F90`; Activate these with `HEMCO_Diagn.rc` instead

## [3.9.1] - 2024-06-28
### Fixed
- Fixed formatting error in `.github/workflows/stale.yml` that caused the Mark Stale Issues action not to run

## [3.9.0] - 2024-05-30
### Added
- GitHub Action config file `.github/workflows/stale.yml`, which replaces StaleBot

### Removed
- GitHub config files `.github/stale.yml` and `.github/no-response.yml`

### Changed
- Converted Github issue templates into issue forms using YAML definition files
- Updated Python package versions for ReadTheDocs in `docs/requirements.txt`
- Now request Python 3.12 for ReadTheDocs builds in `.readthedocs.yaml`

## [3.8.1] - 2024-04-02
### Changed
- Now allow up to 10 nested brackets (`((( )))`) in the `HEMCO_Config.rc` file
- Now use short submodule names (i.e. w/o path) in `.gitmodules`

### Fixed
- Limit volcano climatology file read message to root core
- Updated `hco_interp_mod.F90` to handle 3D NEI emissions.

## [3.8.0] - 2024-02-07
### Changed
- Updated TOMAS_Jeagle sea salt extension

### Fixed
- Updated IsModelLevel check for CESM and WRF-GC
- Interpolation error for 8-day MODIS LAI files (removed month loop in `GetIndex2Interp`)

## [3.7.2] - 2023-12-01
### Added
- Script `.release/changeVersionNumbers.sh` to change version numbers before a new HEMCO release

### Changed
- Increased netCDF variable string length from 50 to 100

### Fixed
- Rename `HEMCO_Config.rc.sample` to `HEMCO_Config.rc` in `createRunDir.sh` if sample is used.
- Added fix to turn off emissions extensions when `EMISSIONS` logical is false

## [3.7.1] - 2023-10-10
### Changed
- Updated version numbers to 3.7.1
- Make Hg0 emission factors in `hcox_gfed_include_gfed4.H` multipliers  of the CO emission factor
- Removed superfluous routine `GetExtSpcVal_Dr` in `src/Core/hco_extlist_mod.F90`
- NetCDF routines in `src/Shared/NcdfUtil` now use the Fortran-90 API
- Overhauled vertical regridding `src/Core/hco_interp_mod.F90`
    - Removed `INFLATE` (but retained its behavior only for 47L -> 72L vertical regridding, warning users that this isn't recommended)
    - `ModelLev_Interpolate` is only called when the input is 47/48, 72/73, or 102/103 levels (otherwise, MESSy is used).
    - A bug that averaged the wrong number of levels in `COLLAPSE` is fixed (and edges are now sampled instead of averaged).
    - Removed the now superfluous `NC_ISMODELLEVEL` and `NC_SISIGMALEVEL` from `src/Shared/NcdfUtil/hco_ncdf_mod.F90`
    - Removed old code and references to `GEOS-4`.

### Fixed
- Fixed incorrect `XMIN`, `XMAX` values in  `HEMCO_sa_Grid.025x03125.rc` and `HEMCO_sa_Grid.05x0625.rc`
- Fixed line length too long for the `GC_72_EDGE_SIGMA` variable in `src/Core/hcoio_read_std_mod.F90`

## [3.7.0] - 2023-10-05
### Added
- HEMCO extensions now display a first-time message, whether `Verbose` is `true` or `false`.
- Added 'src/Shared/NcdfUtil/README.md` file directing users to look for netCDF utility scripts at https://github.com/geoschem/netcdf-scripts
- Added GFED4 biomass burning emissions for furans, PHEN, MVK, ISOP, ACTA, MGLY, MYLX, RCHO
- Add GEOSIT as an allowable meteorology directory name in HEMCO_Config.rc
- Added `.readthedocs.yaml` file to configure ReadTheDocs builds

### Changed
- `Verbose` is now a `true/false` variable in `run/HEMCO_sa_Config.rc` and `run/HEMCO_Config.rc.sample`
- HEMCO warnings are now only generated when `Verbose: true` is found in the HEMCO configuration file (no more numerical levels)
- Updated GFED4 emission factors for VOCs to Andreae et al. (2019)
- Refactored `hco_calc_mod.F90` to avoid computational bottlenecks (PR #201)
- Restart files are now written to the rundir `Restarts/` subdirectory
- Created a `Restarts/` subdirectory in HEMCO standalone run directories
- Added changes needed to build with NAG compiler
- Renamed Be7Strat and Be10Strat to Be7s and Be10s for consistency with GMAO's TR_GridComp
- Updated ReadTheDocs documentation about time cycle options `RFY`, `RFY3`
- Updated ReadTheDocs documentation about the `HEMCO_Diagn.rc` file
- Updated `AUTHORS.txt` for GEOS-Chem 14.2.0 and HEMCO 3.7.0
- Updated formatting in `README.md`
- Updated title and links to badges in `README.md`
- Updated version number to 3.7.0

### Fixed
- Do not read masks if the filename is `-` (non-ESMF environments only)
- Always assume partial coverage when reading masks in an ESMF environment (#163)
- Increased the string length for reading lines from HEMCO grid file to fix error in global 0.25x0.3125 standalone simulations

### Removed
- Warnings is now removed from `run/HEMCO_sa_Config.rc` and `run/HEMCO_Config.rc.sample`
- Removed the `src/Shared/NcdfUtil/perl` folder

## [3.6.3] - 2023-09-15
### Fixed
- Fixed nvhpc compiler error in CESM by reducing line length of `GC_72_EDGE_SIGMA` assignment

## [3.6.2] - 2023-03-02
### Added
- Added `.github/config.yml` with settings for the issue chooser page

### Changed
- Replace `description:` with `about:` in GitHub issue templates
- The PR template is now `.github/PULL_REQUEST_TEMPLATE.md`

### Fixed
- Now point to proper commit of the `geos-chem-shaed-docs` submodule

## [3.6.1] - 2023-03-01
### Added
- GEOS-only updates
- Removed several memory leaks in HEMCO Core and Standalone routines

### Changed
- Simplified Github issue and pull request templates
- Throw an error if input calendar is not supported

## [3.6.0] - 2023-02-01
### Added
- Added MAPL_ESMF compiler option for use with GCHP and GEOS
- New "Parallelize GEOS-Chem and HEMCO source code" guide on ReadTheDocs
- Updated documentation describing a masking error that can happen when performing simulations with cropped horizontal grids

### Changed
- Set HCO_MISSVAL to MAPL missing value (1e15) if using GCHP or GEOS
- Use fraction surface type inputs instead of ExtState%WLI
- The version number in docs/source/conf.py is now 3.6.0
- Updated compilation output splash screen in compiling.rst ReadTheDocs file

### Fixed
- Bug fix for inserting hard breaks in hemco-config.rst ReadTheDocs file

### Removed
- Removed old kludge for MAPL missing data if applying mask
- Removed ExtState field for water-land-ice index (WLI)

## [3.5.2] - 2022-11-29
### Added
- Added sanitizer option for detecting memory leaks in HEMCO standalone during build

### Changed
- Remove unused, commented-out code in `src/Extensions/hcox_dustdead_mod.F`
- Replaced placeholder error messages in `src/Core/hco_config_mod.F90` with more informational messages (often including the line of the HEMCO_Config.rc in the printout)
- Added improved documentation for time cycle flag `EFYO` in ReadTheDocs

### Fixed
- Removed memory leaks that were identified by the code sanitizer

## [3.5.1] - 2022-11-03
### Fixed
- Changed Inst%NP to Inst%NumP in HCOX_Seasalt_Mod for CESM compatibility

## [3.5.0] - 2022-09-19
### Added
- Support for MAPL 2.16 (needed by GCHP and GEOS)
- Bug fix for HEMCO standalone run directory creation
- Bug fix: If HEMCO masks are specified as `lon1/lat1/lon2/lat2`, then don't try to read from disk
- Documentation from the GEOS-Chem wiki (now on ReadTheDocs)
- Badges for the ReadTheDocs front page
- Bug fix for masking issues in MPI environment (for WRF, CESM)
- Mapping of CAM-Chem species to GFED4 (for CESM)
- New documentation for hemco.readthedocs.io, migrated from GC wiki
- Updated documentation on vertical regridding behavior

### Changed
- Ignore non-printing characters (e.g. tabs) when reading `HEMCO_Config.rc`. This had caused a bug in GCHP.
- Updated module names for MAPL 2.16 upgrade
- "Diagnostic counter zero" warning is now printed at warning level 2 (instead of 1)
- `OFFLINE_BIOGENICVOC` emissions in MEGAN now include species MOH

## [3.4.0] - 2022-05-02
### Added
- Make sure each routine exits HEMCO with an error message (even if a placeholder message is used)
- Fixed syntax error in `hcox_tomas_dustdead_mod.F`
- GCHP bug fix: revert to all zeros in criteria for restart field not filled
- Several fixes for OpenMP parallelization and numerical stability
- Bug fix: Prevent out-of-bounds error in HEMCO vertical interpolation

### Changed
- Prevent undefined variable when calculating vertical scale factor
- Set MEGAN biogenic annual emission factors to zero in before computing them
- Updated ReadTheDocs documentation

### Removed
- Retired CH4 wetlands emissions extension

## [3.3.0] - 2022-05-02
### Changed
- Updated `Extensionss/hcox_gc_RnPbBe_mod.F90` to use Zhang et al 2021 emissions (now the default)` (cf doi:0.5194/acp-21-1861-2021)

## [3.2.2] - 2021-12-01
### Changed
- Restore updating of manual HEMCO diagnostics, which had been clobbered due to a prior Git merge

## [3.2.1] - 2021-11-15
### Added
- Add patch branches to continuous integration tests
- Fix indexing of species in 'hcox_seasalt_mod.F90` when using marinePOA option

## [3.2.0] - 2021-11-15
### Added
- GCHP adjoint updates
- Add climatology input to volcano extension
- Include PET number in error message if using ESMF
- Send all HCO_ERROR messages to stderr and write from all threads

### Changed
- Modify volcano extension so that dry-run option also looks for climatology file
- Modified HEMCO diagnostics and standalone config files for consistency with GEOS-Chem updates

## [3.1.1] - 2021-09-10
### Added
- Fix to HEMCO lightning flash rate diagnostic units
- Fix HEMCO's `createRunDir.sh` script to replace additional added tokens

## [3.1.0] - 2021-09-07
### Added
- Blowing snow emissions of sea salt and sea salt bromide added to sea salt extension
- Add `HEMCO_INTERFACE` cache variable to CMake build

## [3.0.0] - 2021-01-08
### Added
- Updates to speed up HEMCO
- Updates to calculate emissions sensitivities, apply emissions scaling factors, and output adjoint diagnostics
- Support for GCAP 2.0
- Several driver programs have been added to the `src/Interfaces/` subdirectory for using HEMCO in other models
- Unify HCOIO interfaces for standard and MAPL configurations
- Updates for using HEMCO in CESM2-GC and WRF-GC
- Fixed bug where met fields were only being read in once at the start of a simulation
- Added stale bot and no-response bot to HEMCO GitHub repo
- A script for creating HEMCO standalone rundirs is now included in the `run/` folder
- CEDS GDB-MAPS is now the default anthropogenic emissions inventory

### Changed
- HEMCO source code has been split off from the GEOS-Chem repository into https://github.com/geoschem/HEMCO repository
- Source code has been reorganized
- Set and update `ExtState` before computing emissions in HEMCO standalone
- Use `HcoState%NZ` instead of `NLEV` in `hco_interp_mod.F90`
- Make sure data containers with `EFY` time cycle flag are only updated once
- CMake is now the default build system
- Update isCoards script to account for files saved out by GCHP's History component

### Removed
- Support for GNU make
- Carbon-based units for VOC species
- Hard-coded scale factors in the DustDead extension
- Duplicate `Inst%FLUXSABI` allocation in MEGAN HCO extension

## [2.2.0] - 2020-02-03
### Added
- Implemented dry-run option
- Now properly interpolate data with irregular timesteps
- New logical switches for all inventories and datasets
- New main switches for emissions, meteorology, and chemistry input
- Fixed HEMCO's time shift capability to properly accommodate units of year, month, day, hour, minute, and second
- New checks to adjust date and timestamps so they fall within physical ranges
- Now avoid running HEMCO for the end timestep of a simulation
- Now avoid running HEMCO twice on the first timestep of a simulation
- New `RFY3` time cycle option (3 hour input)

### Changed
- Now use semantic versioning (X.Y.Z)
- Restore reading CHLR fields for marine POA simulations
- Read met fields daily instead of hourly to improve file I/O

## [2.1.012] - 2019-04-01
### Added
- Bug fixes for HEMCO interpolation
- Updates from the NASA/GEOS development branch
- New option to always use the simulation year for specified fields
- Updates to the volcanic emissions extension

### Changed
- Bug fix: Prevent zero emissions for `MEGAN_Mono` extension

## [2.1.010] - 2019-10-05
### Added
- Bug fix: Read data with the "E" cycle flag just once
- Bug fix for collapsing model levels to reduced grid
- New `CS` time cycle option

### Changed
- Fixed unit conversion in `HCO_UNIT_GetAreaScal`

## [2.1.009] - 2018-09-13
### Added
- Wrap HEMCO extensions into instances

## [2.1.008] - 2018-08-08
### Added
- Bug fix: respect range/exact flag for 1D values set in `HEMCO_Config.rc`

## [2.1.007] - 2018-07-18
### Added
- Bug fix in `E` (exact) time cycling optiion
- Now stop with error if multiple containers have the same
- Bug fix for distributing emissions in the vertical dimension
- New error checks in the HEMCO standalone module
- Bug fix for `ifort` compiler in soil NOx extension

### Removed
- Null string character from netCDF unit string

## [2.1.006] - 2018-06-10
### Added
- CH4 emissions from wetlands now uses category #1
- CH4 emissions from rice now uses category #2
- Unit `mol/mol` has beeeen added to the list of unitless quantities.

## [2.1.005] - 2018-01-27
### Added
- Option to emit into the layer height read from netCDF file

## [2.1.004] - 2017-12-30
### Added
- Updates to remove possible issues and excessive print statements when operating in GEOS environment
- Fixed possible tracer ID mismatch in sea salt extension
- New option to normalize MEGAN LAI, HEMCO diagnostics
- Now write multiple time slices into one file
- New error trap in `hcox_dustginoux)mod.F90` to avoid seg faults
- Bug fix in reference time code

## [2.1.003] - 2017-07-19
### Added
- Now normalize MEGAN LAI by plant functional type.

## [2.1.002] - 2017-07-17
### Added
- Enable tokens within math functions

## [2.1.001] - 2017-05-16
### Added
- Now enable data compression in netCDF-4 output
- Fixed bug in computation of local time in routine
- HEMCO diagnostic and restart files now have an `unlimited` time dimension
- All internal timestamp variables are now `REAL*8`
- New option to define species-specific scale factors that are applied across all inventories, categories, hierarchies, and extensions
- New option to use mathematical expressions in `HEMCO_Config.rc`
- Regridding routines can now support non-global grids

## [2.0.004] - 2017-01-26
### Added
- New passive tracer module
- Improve write speed of netCDF output files

## [2.0.003] - 2016-10-16
### Added
- New option `DiagnRefTime` (specfies reference time in created netCDF files)
- Fix missing pointer in call to `HCO_CalcVertRegrid`
- Bug fix: Prevent HEMCO from writing restart files more than once
- Now uses updated timezones mask file.
- Now accepts scale factors for extension fields.
- New options to emit 2D fields across multiple vertical levels

### Changed
- In `hcox_paranox_mod.F90`: Archive deposition flux as a positive number to avoid negative values propagating.
- The HEMCO state object (`HcoState`) now must be passed to each routine.
- Updated the passive tracer code.

## [1.1.016] - 2015-12-14
### Added
- New HEMCO standalone run directory

## [1.1.015] - 2015-12-07
### Added
- Bug fix in GEOS5 -> GEOS-4 regridding
- Bug fix in syncing the MEGAN LAI_PREVDAY variable

## [1.1.014] - 2015-11-23
### Added
- Bug fix when interpolating/averaging between multiple files.

## [1.1.013] - 2015-11-19
### Added
- Now allow mask grid points

## [1.1.012] - 2015-11-06
### Added
- Now treat MEGAN restart variables as running averages
- Bug fix: make sure that sea salt aerosol calculations work on curvilinear grids
- New option `DiagnTimeStamp` to control diagnostics time stamp format
- Bug fix: restrict day to last day of month when searching for file names.

### Changed
- The `SeaFlux` extension now uses HEMCO landtypes instead of land fraction

## [1.1.011] - 2015-10-14
### Added
- Now allow horizontal coordinates `longitude` and `latitude`
- New time flags `EF` and `RF` to force exit if field not found for current simulation datetime
- Bug fix in `Seaflux` extension: pull variables out of parallel loop.

## [1.1.010] - 2015-09-22
### Added
- HEMCO can now read any additional (arbitrary) dimension.

## [1.1.009] - 2015-09-10
### Added
- Bug fixes to allow specifying flexible diagnostics output frequencies.

## [1.1.008] - 2015-07-06
### Added
- Bug fix in `hcoi_standalone_mod.F90`: make sure current date and simulation end date are properly calculated
- Make sure that negative emissions are correctly passed to hierarchy level diagnostics
- Bug fix: When reading a data field, check if diagnostics container with the same name exist and write data into it.

## [1.1.007] - 2015-07-06
### Added
- Grid edges can now be explicitly given in HEMCO standalone model

## [1.1.006] - 2015-07-01
### Added
- Aerocom, CH4, FINN, GFED, and soil NOx extensions now accept scale fields
- Bug fix: diagnostics update can now span multiple diagnostics levels

## [1.1.005] - 2015-06-09
### Added
- Now also build HEMCO standalone executable
- New extension module `hcox_aerocom_mod.F90`
- Capability to emit 2D data into levels other than the surface
- Bug fix: Avoid out of bounds errors in `MEGAN_Mono` extension
- Bug fix: Restore archiving biogenic CO emissions form monoterpenes

### Changed
- Now ensure that longitudes fall within the range -180 to 180, for COARDS compliance.
- Unit strings `%` and `percent` are now treated as unitless.

## [1.1.004] - 2015-05-20
### Added
- New capability to apply scale factors to meteorological fields.
- Bug fix: Now allow FINN biomass emission diagnostics to be archived.
- Extra flexibility to the definition of the vertical dimension used in `HEMCO_Config.rc` (i.e. attribute `SrcDim`).

### Changed
- Base emissions can now have a dynamic number of scale factors (used to be limited to a fixed number).
- Now compute `SUNCOS` and `SUNCOS - 5` in the PARANOX extension instead of reading these as restarrt fields.

## [1.1] - 2015-04-16
### Added
- Various updates to PARANOX:
  - Bug fix in calculation of H2O ambient air concentration'
  - Bug fix in computation of solar zenith angle for the current date calculation of the current date SZA;
  - Loss fluxes of O3 and HNO3 are now passed in kg/m2/s via the HEMCO diagnostics instead of converting them to a deposition velocity (and then recalculating a flux from this value);
  -  The SUNCOS values for the previous 5 hours are now saved out to the HEMCO restart file.
- Diagnostic collections are now organized in a linked list.
- Masks can now be treated as fractions (instead of binary values).
- Various updates to the HEMCO standalone code
- Modifications to on/off switches in `HEMCO_Config.rc`:
  - Extension names can be used as switches
  - Multiple switches can be combined with `.or`

### Changed
- HEMCO has now two run phases:
- Phase 1 reads the HEMCO list
- Phase 2 calculates emissions.
- Environmental fields used by HEMCO (stored in the `ExtState` object) can now be read directly from disk.
- Various updates to the HEMCO standalone code
- Modifications to on/off switches in the HEMCO configuration file

## [1.0] - 2014-11-07
Initial HEMCO release

### Added
- Bug fix: Prevent seg fault when emissions are turned off
- Bug fixes for the BIOGENIC_OCPI diagnostic
- Bug fixes in the computation of alkalinity
- PARANOx updates:
- Can now read the lookup table from netCDF or ASCII format
- Wind speed is now accounted for in the parameterization
- Dry deposition of N is included va loss of HNO3.
- Total tropospheric column mass is used to calculate dry deposition frequencies.
- Local times can now be calculated based on a time zone map (at 1x1 degree resolution).
- Non-emissions data may now be specified in `HEMCO_Config.rc` by setting the extension number to the wildcard (`*`) character.
- New MAP_A2A horizontal regridding algorithm
- The `R` time cycling option will cause HEMCO only to read data that is within the specified time range
- Entries in the `HEMCO_Config.rc` file may now be grouped into collections
- Minor updates in the HEMCO-to-GEOS-Chem interface
- UV albedo data is now read by HEMCO as a non-emissions data set.
- Included GFED4 biomass burning as an extension.
- Nested configuration files are now allowed
- Added the capability to exclude collections with `.not.`
- Added `hco_restart_mod.F90` to define and obtain HEMCO restart variables
- Vertical mapping between 72 and 47 level GEOS-Chem grids
- The MEGAN extension can now read initial data from a HEMCO restart file
- Index-sorted data can now be read from an ASCII file and mapped onto the simulation grid

### Changed
- Treat OCPI, OCPO, BCPI, and BCPO separately
- Stratospheric production and loss are read as non-emissions data
- Multiple emissions categories can now be assigned to each emissions field
- Extension switches has been moved to the beginning of `HEMCO_Config.rc`
- `Verbose` is no longer a logical switch but a number between 0 and 3
- Masks can now be applied to scale factors

### Removed
- Extension data has been removed from `HEMCO_Config.rc`.  This is now a subsection of `Base Emissions`.<|MERGE_RESOLUTION|>--- conflicted
+++ resolved
@@ -6,7 +6,6 @@
 and this project adheres to [Semantic Versioning](https://semver.org/spec/v2.0.0.html).
 
 ## [Unreleased] - TBD
-<<<<<<< HEAD
 ### Added
 - Added `.zenodo.json` for auto-DOI generation upon version releases
 - Added GitHub Actions tests to build and test HEMCO on Windows, macOS, and Ubuntu automatically with each submitted PR
@@ -14,13 +13,10 @@
 ### Changed
 - Bumped `jinja2` to version 3.1.5 in `docs/requirements.txt` to fix a security issue
 - Turned off map_a2a pole averaging when using CESM to avoid core-dependency in 2D emissions
+- Updated ReadTheDocs documentation for AWS CLI
 
 ### Fixed
 - Updated several prints to limit to root thread to reduce log redundancy when using MPI
-=======
-### Changed
-- Updated ReadTheDocs documentation for AWS CLI
->>>>>>> 12ea6a87
 
 ## [3.10.1] - 2025-01-10
 ### Added
