--- conflicted
+++ resolved
@@ -21,13 +21,8 @@
 ## How can I request a new feature?
 We accept feature requests through issues on GitHub. To request a new feature, **[open a new issue](https://github.com/geoschem/hemco/issues/new/choose)** and select the feature request template. Please include your name, institution, motivation for the feature, and all other relevant information.
 
-<<<<<<< HEAD
 ## How to report a bug
 Please see **[Support Guidelines](https://hemco.readthedocs.io/en/stable/reference/SUPPORT.html)**.
-=======
-## How can I report a bug?
-Please see "Support Guidelines".
->>>>>>> e7f1f857
 
 ## Where can I ask for help?
 Please see **[Support Guidelines](https://hemco.readthedocs.io/en/stable/reference/SUPPORT.html)**.