--- conflicted
+++ resolved
@@ -1,19 +1,10 @@
 # Requirements for building the HEMCO documentation
 #
-<<<<<<< HEAD
-# NOTE: There are issues with sphinx 4.0.0+ and sphinx-rtd-theme 1.0.0
-# so we'll use older versions (Bob Yantosca, 01 Feb 2022)
-#
-# Also note: a recent update to jinja2 has broken backwards
-# compatibility with the older ReadTheDocs package, so we need to
-# use a version of jinja2 prior to 3.1.0. (Bob Yantosca, 02 May 2022)
-=======
 # NOTE: Use specific versions for Python packages instead of upper
 # bounds.  Using an upper bound will not necessarily install the
 # intended version if there already is a version that meets the
 # criteria present in the Python environment.
 #  -- Bob Yantosca and Lizzie Lundgren (30 Jun 2022)
->>>>>>> e8e268e2
 #
 # The following package versions have been proven to work together:
 #
@@ -22,8 +13,4 @@
 sphinxcontrib-bibtex==2.2.0
 recommonmark
 docutils==0.16
-<<<<<<< HEAD
-jinja2<3.1.0
-=======
-jinja2==3.0.3
->>>>>>> e8e268e2
+jinja2==3.0.3